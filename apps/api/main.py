--- conflicted
+++ resolved
@@ -25,11 +25,7 @@
 
 
 def _model_dump(value: Optional[Any]) -> Optional[Dict[str, Any]]:
-<<<<<<< HEAD
-    """Helper that extracts a serialisable dict from Pydantic/BaseModel objects."""
-=======
-    """Return a serialisable dict for Pydantic models or passthrough other values."""
->>>>>>> 0ca619d5
+    """Return a serialisable dict for Pydantic/BaseModel values or passthrough others."""
     if value is None:
         return None
     if hasattr(value, "model_dump"):
