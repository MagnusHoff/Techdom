import type {
  AnalyzeJobResponse,
  AnalysisPayload,
  AnalysisResponse,
  AuthResponse,
  AuthUser,
  AuthErrorResponse,
  JobStatus,
  StatsResponse,
  UserListResponse,
<<<<<<< HEAD
  PasswordResetConfirmPayload,
  PasswordResetRequestPayload,
=======
>>>>>>> 55765929
} from "./types";

function withApiPrefix(path: string): string {
  if (!path.startsWith("/")) {
    return `/api/${path}`;
  }
  return path === "/api" || path.startsWith("/api/") ? path : `/api${path}`;
}

function apiFetch(input: RequestInfo | URL, init?: RequestInit) {
  if (typeof input !== "string") {
    return fetch(input, init);
  }

  if (input.startsWith("http")) {
    return fetch(input, init);
  }

  const base = process.env.NEXT_PUBLIC_API_BASE_URL?.replace(/\/$/, "") ?? "";

  if (typeof window !== "undefined") {
    return fetch(withApiPrefix(input), init);
  }

  if (base) {
    return fetch(`${base}${input}`, init);
  }

  return fetch(withApiPrefix(input), init);
}

async function handleResponse<T>(res: Response): Promise<T> {
  if (!res.ok) {
    const raw = await res.text();
<<<<<<< HEAD
    let parsedMessage: string | null = null;
    try {
      const data = JSON.parse(raw) as AuthErrorResponse;
      parsedMessage = data.detail || data.error || null;
    } catch {
      /* ignore parse errors */
    }
    const message = parsedMessage || raw || `API error ${res.status}`;
=======
    try {
      const data = JSON.parse(raw) as AuthErrorResponse;
      const message = data.detail || data.error;
      if (message) {
        throw new Error(message);
      }
    } catch {
      /* fall through */
    }
    const message = raw || `API error ${res.status}`;
>>>>>>> 55765929
    throw new Error(message);
  }
  return (await res.json()) as T;
}

export interface LoginPayload {
  email: string;
  password: string;
}

export interface RegisterPayload {
  email: string;
  password: string;
}

export interface UserSearchParams {
  search?: string;
  limit?: number;
  offset?: number;
}

export interface UpdateUserRolePayload {
  role: AuthUser["role"];
}

<<<<<<< HEAD
export async function requestPasswordReset(
  payload: PasswordResetRequestPayload,
): Promise<void> {
  const res = await apiFetch("/auth/password-reset/request", {
    method: "POST",
    headers: { "Content-Type": "application/json" },
    body: JSON.stringify(payload),
  });
  if (!res.ok) {
    const message = await res.text();
    throw new Error(message || "Kunne ikke starte tilbakestilling av passord");
  }
  if (res.status === 204 || res.status === 202) {
    return;
  }
  await handleResponse<unknown>(res);
}

export async function confirmPasswordReset(
  payload: PasswordResetConfirmPayload,
): Promise<void> {
  const res = await apiFetch("/auth/password-reset/confirm", {
    method: "POST",
    headers: { "Content-Type": "application/json" },
    body: JSON.stringify(payload),
  });

  if (res.status === 204) {
    return;
  }

  if (!res.ok) {
    const text = await res.text();
    throw new Error(text || "Kunne ikke tilbakestille passordet");
  }

  await handleResponse<unknown>(res);
}

=======
>>>>>>> 55765929
export async function runAnalysis(payload: AnalysisPayload): Promise<AnalysisResponse> {
  const res = await apiFetch("/analysis", {
    method: "POST",
    headers: { "Content-Type": "application/json" },
    body: JSON.stringify(payload),
  });
  return handleResponse<AnalysisResponse>(res);
}

export async function getJobStatus(jobId: string): Promise<JobStatus> {
  const res = await apiFetch(`/status/${jobId}`, {
    cache: "no-store",
  });
  return handleResponse<JobStatus>(res);
}

export async function fetchStats(): Promise<StatsResponse> {
  const res = await apiFetch("/stats", {
    cache: "no-store",
  });
  return handleResponse<StatsResponse>(res);
}

export async function startAnalysisJob(finnkode: string): Promise<AnalyzeJobResponse> {
  const res = await apiFetch("/analyze", {
    method: "POST",
    headers: { "Content-Type": "application/json" },
    body: JSON.stringify({ finnkode }),
  });
  return handleResponse<AnalyzeJobResponse>(res);
}

export async function loginUser(payload: LoginPayload): Promise<AuthResponse> {
  const res = await apiFetch("/auth/login", {
    method: "POST",
    headers: { "Content-Type": "application/json" },
    body: JSON.stringify(payload),
    cache: "no-store",
  });
  return handleResponse<AuthResponse>(res);
}

export async function registerUser(payload: RegisterPayload): Promise<AuthUser> {
  const res = await apiFetch("/auth/register", {
    method: "POST",
    headers: { "Content-Type": "application/json" },
    body: JSON.stringify(payload),
  });
  return handleResponse<AuthUser>(res);
}

export async function fetchCurrentUser(): Promise<AuthUser> {
  const res = await apiFetch("/auth/me", {
    cache: "no-store",
  });
  return handleResponse<AuthUser>(res);
}

export async function logoutUser(): Promise<void> {
  const res = await apiFetch("/auth/logout", {
    method: "POST",
  });
  if (!res.ok) {
    const message = await res.text();
    throw new Error(message || "Kunne ikke logge ut");
  }
}

export async function fetchUsers(params: UserSearchParams = {}): Promise<UserListResponse> {
  const query = new URLSearchParams();
  if (params.search) {
    query.set("search", params.search.trim());
  }
  if (typeof params.limit === "number") {
    query.set("limit", String(params.limit));
  }
  if (typeof params.offset === "number") {
    query.set("offset", String(params.offset));
  }
  const queryString = query.toString();
  const resource = queryString ? `/auth/users?${queryString}` : "/auth/users";
  const res = await apiFetch(resource, {
    cache: "no-store",
  });
  return handleResponse<UserListResponse>(res);
}

export async function changeUserRole(
  userId: number,
  payload: UpdateUserRolePayload,
): Promise<AuthUser> {
  const res = await apiFetch(`/auth/users/${userId}/role`, {
    method: "PATCH",
    headers: { "Content-Type": "application/json" },
    body: JSON.stringify(payload),
    cache: "no-store",
  });
  return handleResponse<AuthUser>(res);
}<|MERGE_RESOLUTION|>--- conflicted
+++ resolved
@@ -8,11 +8,8 @@
   JobStatus,
   StatsResponse,
   UserListResponse,
-<<<<<<< HEAD
   PasswordResetConfirmPayload,
   PasswordResetRequestPayload,
-=======
->>>>>>> 55765929
 } from "./types";
 
 function withApiPrefix(path: string): string {
@@ -47,7 +44,6 @@
 async function handleResponse<T>(res: Response): Promise<T> {
   if (!res.ok) {
     const raw = await res.text();
-<<<<<<< HEAD
     let parsedMessage: string | null = null;
     try {
       const data = JSON.parse(raw) as AuthErrorResponse;
@@ -56,18 +52,6 @@
       /* ignore parse errors */
     }
     const message = parsedMessage || raw || `API error ${res.status}`;
-=======
-    try {
-      const data = JSON.parse(raw) as AuthErrorResponse;
-      const message = data.detail || data.error;
-      if (message) {
-        throw new Error(message);
-      }
-    } catch {
-      /* fall through */
-    }
-    const message = raw || `API error ${res.status}`;
->>>>>>> 55765929
     throw new Error(message);
   }
   return (await res.json()) as T;
@@ -93,7 +77,6 @@
   role: AuthUser["role"];
 }
 
-<<<<<<< HEAD
 export async function requestPasswordReset(
   payload: PasswordResetRequestPayload,
 ): Promise<void> {
@@ -132,9 +115,6 @@
 
   await handleResponse<unknown>(res);
 }
-
-=======
->>>>>>> 55765929
 export async function runAnalysis(payload: AnalysisPayload): Promise<AnalysisResponse> {
   const res = await apiFetch("/analysis", {
     method: "POST",
