export interface DecisionStatus {
  score?: number;
  dom?: string;
  setning?: string;
}

export interface ScoreGauge {
  value?: number;
  farge?: string;
}

export interface ProspectusExtract {
  summary_md?: string;
  tg3?: string[];
  tg2?: string[];
  upgrades?: string[];
  watchouts?: string[];
  questions?: string[];
  links?: ProspectusLinks;
}

export interface ProspectusLinks {
  salgsoppgave_pdf?: string | null;
  confidence?: number | null;
  message?: string | null;
}

export type KeyFactRaw = {
  label: string;
  value: string;
  order: number;
};

export interface ListingDetailsDTO extends Record<string, unknown> {
  address?: string;
  keyFactsRaw?: KeyFactRaw[];
  key_facts_raw?: KeyFactRaw[];
  keyFacts?: Array<Record<string, unknown>>;
  key_facts?: Array<Record<string, unknown>>;
}

export interface DecisionUi {
  status?: DecisionStatus;
  scorelinjal?: ScoreGauge;
  tiltak?: string[];
  positivt?: string[];
  risiko?: string[];
  nokkel_tall?: Array<Record<string, unknown>>;
  dom_notat?: string | null;
  score_breakdown?: Array<{ id: string; label: string; value: number }>;
  tg_cap_used?: boolean;
}

export interface AnalysisPayload {
  price: string;
  equity: string;
  interest: string;
  term_years: string;
  rent: string;
  hoa: string;
  maint_pct: string;
  vacancy_pct: string;
  other_costs: string;
  tg2_items?: string[];
  tg3_items?: string[];
  tg_data_available?: boolean;
  upgrades?: string[];
  warnings?: string[];
  bath_age_years?: number | null;
  kitchen_age_years?: number | null;
  roof_age_years?: number | null;
}

export interface AnalysisResponse {
  input_params: Record<string, unknown>;
  normalised_params: Record<string, number>;
  metrics: Record<string, number>;
  calculated_metrics: Record<string, unknown> | null;
  decision_result: Record<string, unknown> | null;
  decision_ui: DecisionUi;
  ai_text: string;
}

export interface StoredAnalysis {
  id: string;
  title: string;
  address: string;
  image: string | null;
  savedAt: string | null;
  totalScore: number | null;
  riskLevel: string | null;
  price: number | null;
  finnkode: string | null;
  summary: string | null;
  sourceUrl: string | null;
}

export interface StoredAnalysesResponse {
  items: StoredAnalysis[];
}

export interface ProspectJobResult {
  analysis?: AnalysisResponse;
  listing?: ListingDetailsDTO | null;
  ai_extract?: ProspectusExtract | null;
  rent_estimate?: Record<string, unknown> | null;
  interest_estimate?: Record<string, unknown> | null;
  pdf_text_excerpt?: unknown;
  links?: ProspectusLinks | null;
  [key: string]: unknown;
}

export interface JobStatus {
  id: string;
  status: string;
  progress?: number;
  message?: string;
  pdf_path?: string | null;
  pdf_url?: string | null;
  created_at?: string;
  updated_at?: string;
  finnkode?: string;
  result?: ProspectJobResult | null;
  artifacts?: Record<string, unknown> | null;
  payload?: Record<string, unknown> | null;
  error?: string | null;
}

export interface StatsResponse {
  total_analyses: number;
}

export interface UserStatusResponse {
  total_user_analyses: number;
  total_last_7_days: number;
  last_run_at: string | null;
}

export interface AnalyzeJobResponse {
  job_id: string;
  status: string;
}

export interface AuthUser {
  id: number;
  email: string;
  username?: string | null;
  role: "user" | "plus" | "admin";
  is_active: boolean;
  is_email_verified: boolean;
}

export interface AuthResponse {
  access_token: string;
  token_type: string;
  user: AuthUser;
}

export interface AuthErrorResponse {
  detail?: string;
  error?: string;
}

export interface UserListResponse {
  total: number;
  items: AuthUser[];
}

export interface PasswordResetRequestPayload {
  email: string;
}

export interface PasswordResetConfirmPayload {
  token: string;
  password: string;
}

export interface UpdateUsernamePayload {
  username: string;
}

export interface ChangePasswordPayload {
  currentPassword: string;
  newPassword: string;
}

export interface EmailVerificationConfirmPayload {
  token: string;
<<<<<<< HEAD
}

export interface AdminUpdateUserPayload {
  username: string;
}

export interface AdminChangeUserPasswordPayload {
  newPassword: string;
=======
>>>>>>> 38e136c2
}<|MERGE_RESOLUTION|>--- conflicted
+++ resolved
@@ -186,7 +186,6 @@
 
 export interface EmailVerificationConfirmPayload {
   token: string;
-<<<<<<< HEAD
 }
 
 export interface AdminUpdateUserPayload {
@@ -195,6 +194,4 @@
 
 export interface AdminChangeUserPasswordPayload {
   newPassword: string;
-=======
->>>>>>> 38e136c2
 }