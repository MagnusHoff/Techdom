--- conflicted
+++ resolved
@@ -15,7 +15,7 @@
 
 const ROLE_LABELS: Record<AuthUser["role"], string> = {
   user: "Standard",
-  plus: "Pro",
+  plus: "Pluss",
   admin: "Admin",
 };
 
@@ -325,7 +325,7 @@
                     </tr>
                   </thead>
                   <tbody>
-<<<<<<< HEAD
+
                     {users.map((user) => {
                       const usernameValue = usernameDrafts[user.id] ?? "";
                       const passwordValue = passwordDrafts[user.id] ?? "";
@@ -428,32 +428,7 @@
                         </tr>
                       );
                     })}
-=======
-                    {users.map((user) => (
-                      <tr key={user.id}>
-                        <td>{user.id}</td>
-                        <td>{user.username ?? "—"}</td>
-                        <td>{user.email}</td>
-                        <td>
-                          <select
-                            value={user.role}
-                            onChange={(event) =>
-                              handleRoleChange(user.id, event.target.value as AuthUser["role"])
-                            }
-                            disabled={pendingUserId === user.id}
-                            className="admin-role-select"
-                          >
-                            {ROLE_OPTIONS.map((role) => (
-                              <option key={role} value={role}>
-                                {ROLE_LABELS[role]}
-                              </option>
-                            ))}
-                          </select>
-                        </td>
-                        <td>{user.is_active ? "Aktiv" : "Deaktivert"}</td>
-                      </tr>
-                    ))}
->>>>>>> 38e136c2
+
                   </tbody>
                 </table>
               ) : null}
