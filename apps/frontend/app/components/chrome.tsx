--- conflicted
+++ resolved
@@ -11,9 +11,6 @@
   registerUser,
   requestPasswordReset,
 } from "@/lib/api";
-import type { AuthUser } from "@/lib/types";
-
-import { fetchCurrentUser, loginUser, logoutUser, registerUser } from "@/lib/api";
 import type { AuthUser } from "@/lib/types";
 
 interface SiteHeaderProps {
@@ -36,10 +33,7 @@
   const [loginError, setLoginError] = useState<string | null>(null);
   const [loginNotice, setLoginNotice] = useState<string | null>(null);
   const [loginLoading, setLoginLoading] = useState(false);
-<<<<<<< HEAD
   const ignoreBackdropClickRef = useRef(false); // Avoid closing when dragging from inside modal
-=======
->>>>>>> 55765929
 
   useEffect(() => {
     const handleScroll = () => {
@@ -100,7 +94,6 @@
     setLoginNotice(null);
 
     if (authMode === "forgot") {
-<<<<<<< HEAD
       setLoginLoading(true);
       try {
         await requestPasswordReset({ email });
@@ -118,9 +111,6 @@
       } finally {
         setLoginLoading(false);
       }
-=======
-      setLoginNotice("Tilbakestilling av passord er ikke tilgjengelig ennå.");
->>>>>>> 55765929
       return;
     }
 
@@ -159,7 +149,6 @@
     setLoginNotice(null);
   };
 
-<<<<<<< HEAD
   const handleBackdropClick = () => {
     if (ignoreBackdropClickRef.current) {
       ignoreBackdropClickRef.current = false;
@@ -167,9 +156,6 @@
     }
     closeModal();
   };
-
-=======
->>>>>>> 55765929
   const handleLogout = async () => {
     try {
       await logoutUser();
@@ -236,13 +222,9 @@
                 ×
               </button>
             </div>
-<<<<<<< HEAD
             {modalDescription ? (
               <p className="login-modal-description">{modalDescription}</p>
             ) : null}
-=======
-            <p className="login-modal-description">{modalDescription}</p>
->>>>>>> 55765929
             {loginError ? <div className="error-banner">{loginError}</div> : null}
             {loginNotice ? <p className="login-notice">{loginNotice}</p> : null}
             <form className="login-form" onSubmit={handleLoginSubmit}>
