--- conflicted
+++ resolved
@@ -116,17 +116,6 @@
   box-shadow: 0 12px 32px rgba(59, 130, 246, 0.35);
 }
 
-.header-action--secondary {
-  border-color: rgba(148, 163, 184, 0.45);
-  background: rgba(15, 23, 42, 0.82);
-  color: #e2e8f0;
-}
-
-.header-action--secondary:hover {
-  box-shadow: 0 12px 28px rgba(15, 23, 42, 0.45);
-  background: rgba(30, 41, 59, 0.92);
-}
-
 .header-login {
   display: inline-flex;
   align-items: center;
@@ -159,105 +148,6 @@
 
 .site-header.is-scrolled .header-login {
   padding: 0.45rem 1.1rem;
-}
-
-.header-user-menu {
-  position: relative;
-}
-
-.header-user-toggle {
-  display: inline-flex;
-  align-items: center;
-  justify-content: center;
-  gap: 0.45rem;
-  padding: 0.6rem 1.2rem;
-  border-radius: 999px;
-  border: 1px solid rgba(148, 163, 184, 0.35);
-  background: rgba(15, 23, 42, 0.85);
-  color: #e2e8f0;
-  font-weight: 600;
-  font-size: 0.88rem;
-  cursor: pointer;
-  transition: transform 0.18s ease, box-shadow 0.18s ease, background 0.18s ease;
-}
-
-.header-user-toggle:hover,
-.header-user-toggle:focus-visible {
-  transform: translateY(-1px);
-  box-shadow: 0 12px 28px rgba(15, 23, 42, 0.35);
-  background: rgba(22, 30, 49, 0.95);
-}
-
-.header-user-toggle:focus-visible {
-  outline: 2px solid rgba(59, 130, 246, 0.5);
-  outline-offset: 2px;
-}
-
-.header-user-label {
-  max-width: 12rem;
-  overflow: hidden;
-  text-overflow: ellipsis;
-  white-space: nowrap;
-}
-
-.header-user-chevron {
-  display: inline-flex;
-  align-items: center;
-  transition: transform 0.18s ease;
-  font-size: 0.8rem;
-}
-
-.header-user-chevron.is-open {
-  transform: rotate(-180deg);
-}
-
-.header-user-dropdown {
-  position: absolute;
-  right: 0;
-  top: calc(100% + 0.4rem);
-  min-width: 12rem;
-  background: rgba(8, 13, 28, 0.96);
-  border: 1px solid rgba(148, 163, 184, 0.25);
-  border-radius: 16px;
-  box-shadow: 0 20px 50px rgba(4, 8, 20, 0.45);
-  padding: 0.35rem 0;
-  display: flex;
-  flex-direction: column;
-  z-index: 70;
-}
-
-.header-user-item {
-  display: flex;
-  align-items: center;
-  gap: 0.5rem;
-  width: 100%;
-  padding: 0.55rem 1rem;
-  background: transparent;
-  color: #e2e8f0;
-  font-size: 0.86rem;
-  font-weight: 500;
-  text-decoration: none;
-  border: none;
-  cursor: pointer;
-  text-align: left;
-  appearance: none;
-  transition: background 0.18s ease, color 0.18s ease;
-}
-
-.header-user-item:hover,
-.header-user-item:focus-visible {
-  background: rgba(30, 41, 59, 0.85);
-  color: #f8fafc;
-}
-
-.header-user-logout {
-  border-top: 1px solid rgba(148, 163, 184, 0.25);
-  margin-top: 0.25rem;
-  padding-top: 0.75rem;
-}
-
-.site-header.is-scrolled .header-user-toggle {
-  padding: 0.45rem 1rem;
 }
 
 .login-modal-backdrop {
@@ -339,63 +229,6 @@
   box-shadow: 0 0 0 3px rgba(37, 99, 235, 0.25);
 }
 
-.password-field {
-  position: relative;
-  display: flex;
-  align-items: center;
-}
-
-.password-input {
-  width: 100%;
-  padding-right: 3.4rem;
-}
-
-.password-toggle {
-  position: absolute;
-  right: 0.65rem;
-  background: none;
-  border: none;
-  color: rgba(148, 163, 184, 0.88);
-  font-size: 0.85rem;
-  font-weight: 600;
-  cursor: pointer;
-  padding: 0.2rem 0.35rem;
-  border-radius: 8px;
-  transition: color 0.15s ease, background 0.15s ease;
-}
-
-.password-toggle:hover,
-.password-toggle:focus-visible {
-  color: rgba(226, 232, 240, 1);
-  background: rgba(59, 130, 246, 0.15);
-  outline: none;
-}
-
-.password-strength {
-  font-size: 0.82rem;
-  font-weight: 600;
-  margin-top: 0.3rem;
-}
-
-.password-strength--weak {
-  color: rgba(239, 68, 68, 0.9);
-}
-
-.password-strength--medium {
-  color: rgba(234, 179, 8, 0.95);
-}
-
-.password-strength--strong {
-  color: rgba(34, 197, 94, 0.95);
-}
-
-.password-requirements {
-  margin: 0.25rem 0 0;
-  font-size: 0.78rem;
-  color: rgba(226, 232, 240, 0.75);
-  line-height: 1.5;
-}
-
 .login-submit {
   padding: 0.85rem 1.2rem;
   border-radius: 14px;
@@ -405,8 +238,6 @@
   font-weight: 600;
   font-size: 0.95rem;
   cursor: pointer;
-  display: inline-block;
-  text-align: center;
   transition: transform 0.18s ease, box-shadow 0.18s ease;
 }
 
@@ -963,15 +794,6 @@
   padding: 0.85rem 1rem;
 }
 
-.login-notice {
-  border-radius: 12px;
-  border: 1px solid rgba(148, 163, 184, 0.28);
-  background: rgba(148, 163, 184, 0.12);
-  color: #e2e8f0;
-  padding: 0.85rem 1rem;
-  margin: 0;
-}
-
 .analysis-results {
   display: flex;
   flex-direction: column;
@@ -1775,1427 +1597,6 @@
   color: #bfdbfe;
 }
 
-<<<<<<< HEAD
-.admin-users {
-  display: flex;
-  flex-direction: column;
-  gap: 1.5rem;
-  margin: 2.5rem auto 3rem auto;
-  max-width: min(960px, 92vw);
-}
-
-.admin-users-header h1 {
-  font-size: clamp(1.8rem, 3vw, 2.2rem);
-  margin-bottom: 0.25rem;
-}
-
-.admin-users-controls {
-  display: flex;
-  flex-direction: column;
-  gap: 0.75rem;
-}
-
-.admin-search-label {
-  font-weight: 600;
-  color: #cbd5f5;
-}
-
-.admin-search-input {
-  width: min(420px, 100%);
-  padding: 0.65rem 0.85rem;
-  border-radius: 10px;
-  border: 1px solid rgba(148, 163, 184, 0.35);
-  background: rgba(11, 16, 34, 0.85);
-  color: #e2e8f0;
-}
-
-.admin-search-input:focus {
-  outline: none;
-  border-color: rgba(56, 189, 248, 0.6);
-  box-shadow: 0 0 0 3px rgba(56, 189, 248, 0.2);
-}
-
-.admin-users-meta {
-  display: flex;
-  flex-wrap: wrap;
-  align-items: center;
-  gap: 0.75rem;
-  color: rgba(203, 213, 225, 0.85);
-}
-
-.admin-users-status {
-  font-size: 0.95rem;
-}
-
-.admin-users-status--error {
-  color: #fca5a5;
-}
-
-.admin-users-status--success {
-  color: #86efac;
-}
-
-.admin-users-table-wrap {
-  overflow-x: auto;
-  border-radius: 12px;
-  border: 1px solid rgba(148, 163, 184, 0.2);
-  background: rgba(10, 15, 30, 0.85);
-  box-shadow: 0 18px 36px rgba(15, 23, 42, 0.35);
-}
-
-.admin-users-table {
-  width: 100%;
-  border-collapse: collapse;
-  min-width: 520px;
-}
-
-.admin-users-table thead {
-  background: rgba(30, 64, 175, 0.25);
-}
-
-.admin-users-table th,
-.admin-users-table td {
-  padding: 0.75rem 1rem;
-  text-align: left;
-  border-bottom: 1px solid rgba(148, 163, 184, 0.15);
-}
-
-.admin-users-table tbody tr:last-child td {
-  border-bottom: none;
-}
-
-.admin-role-select {
-  padding: 0.45rem 0.65rem;
-  border-radius: 8px;
-  border: 1px solid rgba(148, 163, 184, 0.35);
-  background: rgba(15, 23, 42, 0.9);
-  color: #e2e8f0;
-}
-
-.admin-role-select:disabled {
-  opacity: 0.6;
-  cursor: not-allowed;
-}
-
-.analyses-page {
-  background: rgba(9, 15, 31, 0.88);
-  border: 1px solid rgba(148, 163, 184, 0.18);
-  border-radius: 28px;
-  padding: clamp(2rem, 5vw, 3.2rem);
-  box-shadow: 0 32px 82px rgba(7, 11, 23, 0.55);
-  display: flex;
-  flex-direction: column;
-  gap: clamp(1.8rem, 3vw, 2.6rem);
-}
-
-.analyses-header .overline {
-  text-transform: uppercase;
-  letter-spacing: 0.22em;
-  font-size: 0.72rem;
-  opacity: 0.6;
-  margin-bottom: 0.4rem;
-}
-
-.analyses-header h1 {
-  margin: 0;
-  font-size: clamp(2rem, 4vw, 2.6rem);
-}
-
-.analyses-header .lede {
-  margin-top: 0.75rem;
-  font-size: 1rem;
-  opacity: 0.78;
-  line-height: 1.6;
-  max-width: 48ch;
-}
-
-.analyses-controls {
-  display: grid;
-  grid-template-columns: repeat(auto-fit, minmax(210px, 1fr));
-  gap: clamp(0.9rem, 2vw, 1.4rem);
-}
-
-.control-field {
-  display: flex;
-  flex-direction: column;
-  gap: 0.45rem;
-}
-
-.control-label {
-  font-size: 0.78rem;
-  text-transform: uppercase;
-  letter-spacing: 0.18em;
-  color: rgba(148, 163, 184, 0.72);
-}
-
-.control-field input,
-.control-field select {
-  padding: 0.85rem 1rem;
-  border-radius: 14px;
-  border: 1px solid rgba(148, 163, 184, 0.28);
-  background: rgba(15, 23, 42, 0.9);
-  color: #e2e8f0;
-  font-size: 0.95rem;
-  appearance: none;
-}
-
-.control-field input:focus,
-.control-field select:focus {
-  outline: none;
-  border-color: rgba(59, 130, 246, 0.6);
-  box-shadow: 0 0 0 3px rgba(37, 99, 235, 0.25);
-}
-
-.analysis-grid {
-  display: grid;
-  grid-template-columns: repeat(auto-fit, minmax(260px, 1fr));
-  gap: clamp(1.1rem, 2.2vw, 1.6rem);
-}
-
-.analysis-card-link {
-  text-decoration: none;
-  color: inherit;
-  display: block;
-}
-
-.analysis-card-link--disabled {
-  cursor: default;
-}
-
-.analysis-card {
-  display: flex;
-  flex-direction: column;
-  background: linear-gradient(180deg, rgba(17, 24, 39, 0.92), rgba(9, 13, 24, 0.92));
-  border: 1px solid rgba(148, 163, 184, 0.18);
-  border-radius: 22px;
-  box-shadow: 0 18px 46px rgba(7, 11, 23, 0.45);
-  overflow: hidden;
-  height: 100%;
-  transition: transform 0.22s ease, box-shadow 0.22s ease;
-}
-
-.analysis-card-link:hover .analysis-card,
-.analysis-card-link:focus-visible .analysis-card {
-  transform: translateY(-4px);
-  box-shadow: 0 24px 60px rgba(37, 99, 235, 0.25);
-}
-
-.analysis-card-link:focus-visible {
-  outline: none;
-}
-
-.analysis-card-image {
-  position: relative;
-  padding-top: 60%;
-  overflow: hidden;
-  background: radial-gradient(circle at 30% 20%, rgba(59, 130, 246, 0.28), rgba(15, 23, 42, 0.6));
-}
-
-.analysis-card-img {
-  position: absolute;
-  inset: 0;
-  width: 100%;
-  height: 100%;
-  object-fit: cover;
-}
-
-.analysis-card-image--empty {
-  display: flex;
-  align-items: center;
-  justify-content: center;
-  color: rgba(148, 163, 184, 0.7);
-  font-size: 0.85rem;
-}
-
-.image-placeholder {
-  background: rgba(15, 23, 42, 0.7);
-  padding: 0.4rem 0.8rem;
-  border-radius: 999px;
-  border: 1px solid rgba(148, 163, 184, 0.2);
-}
-
-.analysis-card-body {
-  display: flex;
-  flex-direction: column;
-  gap: 0.85rem;
-  padding: 1.2rem clamp(1rem, 2vw, 1.6rem) 1.4rem;
-}
-
-.analysis-card-meta {
-  display: flex;
-  flex-wrap: wrap;
-  gap: 0.55rem;
-  font-size: 0.78rem;
-  color: rgba(148, 163, 184, 0.78);
-  align-items: center;
-}
-
-.analysis-card-score {
-  padding: 0.35rem 0.6rem;
-  border-radius: 999px;
-  background: rgba(37, 99, 235, 0.18);
-  border: 1px solid rgba(59, 130, 246, 0.4);
-  font-weight: 600;
-  color: rgba(191, 219, 254, 0.95);
-}
-
-.analysis-card-risk {
-  padding: 0.35rem 0.6rem;
-  border-radius: 999px;
-  font-weight: 600;
-  border: 1px solid transparent;
-}
-
-.analysis-card-risk--low {
-  background: rgba(22, 163, 74, 0.18);
-  border-color: rgba(22, 163, 74, 0.4);
-  color: rgba(187, 247, 208, 0.95);
-}
-
-.analysis-card-risk--medium {
-  background: rgba(234, 179, 8, 0.2);
-  border-color: rgba(234, 179, 8, 0.45);
-  color: rgba(254, 240, 138, 0.95);
-}
-
-.analysis-card-risk--high {
-  background: rgba(220, 38, 38, 0.18);
-  border-color: rgba(248, 113, 113, 0.45);
-  color: rgba(254, 202, 202, 0.95);
-}
-
-.analysis-card-risk--unknown {
-  background: rgba(148, 163, 184, 0.15);
-  border-color: rgba(148, 163, 184, 0.35);
-  color: rgba(226, 232, 240, 0.85);
-}
-
-.analysis-card-date {
-  opacity: 0.8;
-}
-
-.analysis-card h3 {
-  margin: 0;
-  font-size: 1.1rem;
-  letter-spacing: -0.01em;
-}
-
-.analysis-card-price {
-  margin: 0;
-  font-size: 0.95rem;
-  color: rgba(148, 197, 255, 0.82);
-}
-
-.analyses-placeholder,
-.analyses-error,
-.analyses-empty {
-  border: 1px dashed rgba(148, 163, 184, 0.35);
-  border-radius: 18px;
-  padding: 2.4rem clamp(1.5rem, 4vw, 2.6rem);
-  text-align: center;
-  color: rgba(226, 232, 240, 0.75);
-}
-
-.analyses-error {
-  border-color: rgba(var(--color-red-strong-rgb), 0.5);
-  color: var(--color-red-strong);
-}
-
-.analyses-empty h2 {
-  margin: 0 0 0.6rem;
-  font-size: 1.4rem;
-}
-
-.analyses-empty p {
-  margin: 0;
-  color: rgba(148, 163, 184, 0.75);
-}
-
-.profile-page {
-  background: linear-gradient(140deg, rgba(9, 17, 34, 0.78), rgba(9, 17, 34, 0.42));
-  border: 1px solid rgba(148, 163, 184, 0.2);
-  border-radius: 28px;
-  padding: clamp(2.4rem, 5vw, 3.4rem);
-  box-shadow: 0 32px 82px rgba(7, 11, 23, 0.55);
-  display: flex;
-  flex-direction: column;
-  gap: clamp(1.8rem, 3vw, 2.8rem);
-  max-width: 820px;
-  margin: 0 auto;
-  backdrop-filter: blur(18px);
-}
-
-.profile-header {
-  display: flex;
-  flex-direction: column;
-  gap: clamp(0.8rem, 2vw, 1.2rem);
-}
-
-.profile-breadcrumb {
-  display: inline-flex;
-  align-items: center;
-  gap: 0.45rem;
-  font-size: 0.78rem;
-  letter-spacing: 0.18em;
-  text-transform: uppercase;
-  color: rgba(148, 163, 184, 0.65);
-}
-
-.profile-breadcrumb-separator {
-  color: rgba(148, 163, 184, 0.4);
-}
-
-.profile-title-group h1 {
-  margin: 0;
-  font-size: clamp(2.4rem, 4vw, 2.9rem);
-  font-weight: 700;
-  letter-spacing: -0.02em;
-}
-
-.profile-subtitle {
-  margin: 0.65rem 0 0;
-  font-size: 0.95rem;
-  color: #9ca3af;
-  line-height: 1.6;
-  max-width: 48ch;
-}
-
-.profile-placeholder,
-.profile-error {
-  border: 1px dashed rgba(148, 163, 184, 0.35);
-  border-radius: 18px;
-  padding: 2.2rem clamp(1.6rem, 4vw, 2.4rem);
-  text-align: center;
-  color: rgba(226, 232, 240, 0.75);
-}
-
-.profile-error h2 {
-  margin: 0 0 0.6rem;
-  font-size: 1.4rem;
-}
-
-.profile-card {
-  position: relative;
-  display: flex;
-  flex-direction: column;
-  gap: clamp(1.6rem, 3vw, 2.4rem);
-  background: linear-gradient(145deg, rgba(15, 23, 42, 0.58), rgba(15, 23, 42, 0.34));
-  border: 1px solid rgba(148, 163, 184, 0.28);
-  border-radius: 26px;
-  padding: clamp(2rem, 4vw, 2.8rem);
-  box-shadow: 0 28px 64px rgba(7, 11, 23, 0.45);
-  backdrop-filter: blur(30px);
-  overflow: hidden;
-}
-
-.profile-card::after {
-  content: "";
-  position: absolute;
-  inset: 1px;
-  border-radius: 25px;
-  background: linear-gradient(160deg, rgba(148, 163, 184, 0.1), rgba(30, 41, 59, 0));
-  pointer-events: none;
-  z-index: 0;
-}
-
-.profile-card > * {
-  position: relative;
-  z-index: 1;
-}
-
-.profile-main {
-  display: flex;
-  flex-wrap: wrap;
-  gap: clamp(1.2rem, 3vw, 2rem);
-  align-items: center;
-}
-
-.profile-avatar {
-  width: 104px;
-  height: 104px;
-  border-radius: 9999px;
-  border: 1px solid rgba(148, 197, 253, 0.28);
-  background: linear-gradient(140deg, rgba(0, 82, 204, 0.95), rgba(0, 123, 255, 0.85));
-  display: flex;
-  align-items: center;
-  justify-content: center;
-  font-size: 2.1rem;
-  font-weight: 700;
-  color: #f8fafc;
-  box-shadow: 0 25px 60px rgba(0, 92, 204, 0.35);
-  position: relative;
-  overflow: hidden;
-}
-
-.profile-avatar::after {
-  content: "";
-  position: absolute;
-  inset: 0;
-  background: radial-gradient(circle at 30% 30%, rgba(255, 255, 255, 0.35), rgba(255, 255, 255, 0));
-  pointer-events: none;
-}
-
-.profile-details {
-  display: flex;
-  flex-direction: column;
-  gap: 1rem;
-  flex: 1;
-  min-width: 200px;
-}
-
-.profile-row {
-  display: flex;
-  flex-direction: column;
-  gap: 0.2rem;
-}
-
-.profile-label {
-  font-size: 0.78rem;
-  text-transform: uppercase;
-  letter-spacing: 0.18em;
-  color: rgba(148, 163, 184, 0.6);
-}
-
-.profile-value {
-  margin: 0;
-  font-size: 1.08rem;
-  letter-spacing: -0.01em;
-}
-
-.profile-value--success {
-  color: rgba(34, 197, 94, 0.92);
-}
-
-.profile-value--warning {
-  color: rgba(248, 189, 45, 0.92);
-}
-
-.profile-actions {
-  display: grid;
-  grid-template-columns: repeat(auto-fit, minmax(180px, 1fr));
-  gap: clamp(0.8rem, 2vw, 1.2rem);
-}
-
-
-.profile-button {
-  padding: 0.75rem 1.45rem;
-  border-radius: 999px;
-  border: 1px solid rgba(147, 197, 253, 0.35);
-  background: linear-gradient(135deg, #0052cc, #007bff);
-  color: #f8fafc;
-  font-weight: 600;
-  font-size: 0.92rem;
-  letter-spacing: 0.01em;
-  cursor: pointer;
-  transition: transform 0.2s ease, box-shadow 0.2s ease, background 0.2s ease, opacity 0.2s ease;
-  box-shadow: 0 18px 40px rgba(0, 102, 204, 0.32);
-}
-
-.profile-button:hover,
-.profile-button:focus-visible {
-  transform: translateY(-1px) scale(1.01);
-  background: linear-gradient(135deg, #1963d6, #3294ff);
-  box-shadow: 0 20px 44px rgba(0, 118, 255, 0.38);
-}
-
-.profile-button:disabled {
-  opacity: 0.65;
-  cursor: progress;
-  box-shadow: none;
-}
-
-.profile-button--danger {
-  border-color: rgba(var(--color-red-strong-rgb), 0.5);
-  background: linear-gradient(135deg, rgba(185, 28, 28, 0.88), rgba(220, 38, 38, 0.88));
-  color: #fee2e2;
-  box-shadow: 0 18px 40px rgba(var(--color-red-strong-rgb), 0.28);
-}
-
-.profile-button--danger:hover,
-.profile-button--danger:focus-visible {
-  background: linear-gradient(135deg, rgba(220, 38, 38, 0.92), rgba(248, 113, 113, 0.92));
-  box-shadow: 0 20px 44px rgba(var(--color-red-strong-rgb), 0.35);
-}
-
-.profile-notice {
-  margin: 0;
-  padding: 1rem 1.4rem;
-  border-radius: 14px;
-  background: rgba(37, 99, 235, 0.1);
-  border: 1px solid rgba(59, 130, 246, 0.3);
-  color: rgba(191, 219, 254, 0.92);
-  text-align: center;
-  font-size: 0.9rem;
-}
-
-.profile-settings {
-  display: flex;
-  flex-direction: column;
-  gap: clamp(1.6rem, 3vw, 2.4rem);
-}
-
-.profile-section {
-  display: flex;
-  flex-direction: column;
-  align-items: flex-start;
-  gap: 1.1rem;
-  padding-top: clamp(1.4rem, 3vw, 1.9rem);
-  border-top: 1px solid rgba(148, 163, 184, 0.14);
-}
-
-.profile-section:first-of-type {
-  border-top: none;
-  padding-top: 0;
-}
-
-.profile-section-header {
-  display: flex;
-  flex-direction: column;
-  gap: 0.5rem;
-}
-
-.profile-section-title {
-  display: flex;
-  align-items: center;
-  gap: 0.6rem;
-}
-
-.profile-section-icon {
-  display: inline-flex;
-  padding: 0.45rem;
-  border-radius: 999px;
-  background: linear-gradient(135deg, rgba(0, 82, 204, 0.24), rgba(0, 123, 255, 0.18));
-  color: #60a5fa;
-  box-shadow: 0 8px 20px rgba(0, 102, 204, 0.2);
-}
-
-.profile-section-header h3 {
-  margin: 0;
-  font-size: 1.18rem;
-  font-weight: 600;
-  letter-spacing: -0.01em;
-  color: rgba(248, 250, 252, 0.96);
-}
-
-.profile-section-header p {
-  margin: 0;
-  font-size: 0.92rem;
-  color: rgba(203, 213, 225, 0.78);
-  max-width: 48ch;
-}
-
-.profile-hint {
-  font-size: 0.8rem;
-  color: rgba(148, 163, 184, 0.82);
-}
-
-.profile-form {
-  display: flex;
-  flex-direction: column;
-  gap: 0.85rem;
-  width: 100%;
-  max-width: 440px;
-}
-
-.profile-input {
-  width: 100%;
-}
-
-.profile-feedback {
-  margin: 0;
-  padding: 0.75rem 1rem;
-  border-radius: 12px;
-  font-size: 0.9rem;
-  line-height: 1.45;
-}
-
-.profile-feedback--error {
-  border: 1px solid rgba(var(--color-red-strong-rgb), 0.45);
-  background: rgba(var(--color-red-strong-rgb), 0.16);
-  color: rgba(254, 226, 226, 0.96);
-}
-
-.profile-feedback--success {
-  border: 1px solid rgba(16, 185, 129, 0.35);
-  background: rgba(16, 185, 129, 0.16);
-  color: rgba(209, 250, 229, 0.96);
-}
-
-.profile-section--logout {
-  gap: 0.75rem;
-}
-
-.analyses-premium {
-  position: relative;
-  padding-bottom: 4rem;
-}
-
-.analyses-premium-card {
-  position: relative;
-  display: flex;
-  flex-direction: column;
-  gap: clamp(1.8rem, 3.2vw, 2.6rem);
-  padding: clamp(2.5rem, 4vw, 3.4rem);
-  border-radius: 30px;
-  background: linear-gradient(145deg, rgba(13, 23, 42, 0.88), rgba(9, 16, 32, 0.78));
-  border: 1px solid rgba(148, 163, 184, 0.18);
-  box-shadow: 0 36px 80px rgba(2, 6, 23, 0.55);
-  backdrop-filter: blur(28px);
-  -webkit-backdrop-filter: blur(28px);
-}
-
-.analyses-card-header {
-  display: flex;
-  flex-direction: column;
-  gap: 0.85rem;
-}
-
-.analyses-breadcrumb {
-  display: inline-flex;
-  align-items: center;
-  gap: 0.55rem;
-  font-size: 0.72rem;
-  letter-spacing: 0.12em;
-  text-transform: uppercase;
-  font-weight: 600;
-  color: rgba(148, 163, 184, 0.75);
-}
-
-.analyses-breadcrumb-separator {
-  color: rgba(148, 163, 184, 0.35);
-}
-
-.analyses-breadcrumb span:last-child {
-  color: rgba(226, 232, 240, 0.92);
-}
-
-.analyses-title {
-  margin: 0;
-  font-size: clamp(2.15rem, 4.8vw, 3rem);
-  font-weight: 600;
-  color: #ffffff;
-  letter-spacing: -0.01em;
-}
-
-.analyses-intro {
-  margin: 0;
-  max-width: 44rem;
-  color: rgba(148, 163, 184, 0.86);
-  font-size: 0.98rem;
-  line-height: 1.65;
-}
-
-.analyses-toolbar {
-  position: sticky;
-  top: clamp(4.4rem, 5vw, 5.6rem);
-  z-index: 12;
-  padding: 1rem;
-  border-radius: 22px;
-  background: rgba(10, 17, 32, 0.85);
-  border: 1px solid rgba(148, 163, 184, 0.14);
-  box-shadow: 0 24px 50px rgba(2, 6, 23, 0.55);
-  backdrop-filter: blur(24px);
-  -webkit-backdrop-filter: blur(24px);
-}
-
-.analyses-toolbar-inner {
-  display: grid;
-  grid-template-columns: minmax(0, 1.5fr) repeat(2, minmax(0, 0.9fr));
-  gap: 1rem;
-}
-
-.analysis-field {
-  display: flex;
-  align-items: center;
-  gap: 0.7rem;
-  padding: 0.75rem 1.1rem;
-  border-radius: 999px;
-  background: rgba(7, 12, 24, 0.92);
-  border: 1px solid rgba(148, 163, 184, 0.2);
-  transition: border 0.2s ease, box-shadow 0.2s ease;
-  color: rgba(226, 232, 240, 0.95);
-}
-
-.analysis-field:focus-within {
-  border-color: rgba(59, 130, 246, 0.55);
-  box-shadow: 0 16px 42px rgba(30, 64, 175, 0.32);
-}
-
-.analysis-field svg {
-  width: 18px;
-  height: 18px;
-  color: rgba(148, 163, 184, 0.75);
-  flex-shrink: 0;
-}
-
-.analysis-field input,
-.analysis-field select {
-  flex: 1;
-  border: none;
-  background: transparent;
-  color: inherit;
-  font: inherit;
-  font-size: 0.95rem;
-  outline: none;
-}
-
-.analysis-field input::placeholder,
-.analysis-field select option {
-  color: rgba(148, 163, 184, 0.6);
-}
-
-.analysis-field select {
-  cursor: pointer;
-  appearance: none;
-  -webkit-appearance: none;
-}
-
-.analysis-field--search {
-  grid-column: span 1;
-}
-
-.analysis-field--select {
-  grid-column: span 1;
-}
-
-.analyses-bulk-bar {
-  display: flex;
-  align-items: center;
-  justify-content: space-between;
-  gap: 1rem;
-  padding: 0.85rem 1.2rem;
-  border-radius: 18px;
-  background: rgba(12, 19, 34, 0.82);
-  border: 1px solid rgba(59, 130, 246, 0.22);
-  box-shadow: 0 20px 38px rgba(15, 23, 42, 0.45);
-}
-
-.analyses-bulk-count {
-  font-size: 0.95rem;
-  font-weight: 600;
-  color: rgba(191, 219, 254, 0.92);
-}
-
-.analyses-bulk-actions {
-  display: inline-flex;
-  align-items: center;
-  gap: 0.75rem;
-}
-
-.analyses-bulk-button {
-  display: inline-flex;
-  align-items: center;
-  gap: 0.45rem;
-  padding: 0.55rem 1.2rem;
-  border-radius: 999px;
-  border: 1px solid rgba(59, 130, 246, 0.35);
-  background: rgba(37, 99, 235, 0.18);
-  color: rgba(191, 219, 254, 0.95);
-  font-size: 0.85rem;
-  font-weight: 600;
-  letter-spacing: 0.01em;
-  cursor: pointer;
-  transition: transform 0.18s ease, box-shadow 0.18s ease, border-color 0.18s ease;
-}
-
-.analyses-bulk-button:hover {
-  transform: translateY(-1px);
-  border-color: rgba(96, 165, 250, 0.55);
-  box-shadow: 0 16px 32px rgba(37, 99, 235, 0.32);
-}
-
-.analyses-bulk-button--danger {
-  border-color: rgba(248, 113, 113, 0.45);
-  background: rgba(239, 68, 68, 0.18);
-  color: rgba(254, 226, 226, 0.95);
-}
-
-.analyses-skeleton {
-  display: grid;
-  gap: 0.85rem;
-}
-
-.analyses-skeleton-row {
-  height: 76px;
-  border-radius: 18px;
-  background: linear-gradient(90deg, rgba(30, 41, 59, 0.24), rgba(30, 41, 59, 0.55), rgba(30, 41, 59, 0.24));
-  background-size: 200% 100%;
-  animation: analysisShimmer 1.6s linear infinite;
-}
-
-@keyframes analysisShimmer {
-  0% {
-    background-position: 200% 0;
-  }
-  100% {
-    background-position: -200% 0;
-  }
-}
-
-.analyses-error-state {
-  display: flex;
-  flex-direction: column;
-  align-items: center;
-  gap: 1rem;
-  padding: 2.6rem 1.5rem;
-  border-radius: 24px;
-  background: rgba(15, 23, 42, 0.72);
-  border: 1px solid rgba(248, 113, 113, 0.32);
-  text-align: center;
-  color: rgba(248, 113, 113, 0.95);
-}
-
-.analyses-error-state button {
-  padding: 0.65rem 1.6rem;
-  border-radius: 999px;
-  border: 1px solid rgba(148, 163, 184, 0.38);
-  background: rgba(15, 23, 42, 0.85);
-  color: rgba(226, 232, 240, 0.92);
-  font-weight: 600;
-  cursor: pointer;
-  transition: transform 0.18s ease, box-shadow 0.18s ease;
-}
-
-.analyses-error-state button:hover {
-  transform: translateY(-1px);
-  box-shadow: 0 14px 32px rgba(37, 99, 235, 0.28);
-}
-
-.analyses-empty-state {
-  display: flex;
-  flex-direction: column;
-  align-items: center;
-  text-align: center;
-  gap: 1rem;
-  padding: 3rem 1.25rem;
-  border-radius: 26px;
-  background: rgba(13, 23, 42, 0.68);
-  border: 1px solid rgba(148, 163, 184, 0.18);
-  box-shadow: 0 28px 64px rgba(2, 6, 23, 0.45);
-}
-
-.analyses-empty-illustration {
-  width: 140px;
-  height: auto;
-  display: block;
-}
-
-.analyses-empty-state h2 {
-  margin: 0;
-  font-size: 1.6rem;
-  font-weight: 600;
-  color: #ffffff;
-}
-
-.analyses-empty-state p {
-  margin: 0;
-  max-width: 24rem;
-  color: rgba(148, 163, 184, 0.78);
-}
-
-.analyses-empty-action {
-  display: inline-flex;
-  align-items: center;
-  justify-content: center;
-  padding: 0.75rem 1.85rem;
-  border-radius: 999px;
-  border: 1px solid rgba(37, 99, 235, 0.5);
-  background: linear-gradient(135deg, rgba(14, 165, 233, 0.9), rgba(59, 130, 246, 0.9));
-  color: #f8fafc;
-  font-weight: 600;
-  letter-spacing: 0.01em;
-  transition: transform 0.2s ease, box-shadow 0.2s ease;
-}
-
-.analyses-empty-action:hover {
-  transform: translateY(-2px);
-  box-shadow: 0 18px 42px rgba(14, 165, 233, 0.38);
-}
-
-.analysis-table-wrapper {
-  width: 100%;
-  border-radius: 24px;
-  border: 1px solid rgba(148, 163, 184, 0.16);
-  overflow: hidden;
-  background: rgba(10, 16, 30, 0.82);
-  backdrop-filter: blur(16px);
-  -webkit-backdrop-filter: blur(16px);
-}
-
-.analysis-table {
-  width: 100%;
-  border-collapse: separate;
-  border-spacing: 0;
-  min-width: 960px;
-}
-
-.analysis-table thead {
-  background: rgba(9, 14, 28, 0.92);
-}
-
-.analysis-table th {
-  padding: 1rem 1.1rem;
-  font-size: 0.72rem;
-  letter-spacing: 0.14em;
-  text-transform: uppercase;
-  text-align: left;
-  color: rgba(148, 163, 184, 0.75);
-  border-bottom: 1px solid rgba(148, 163, 184, 0.12);
-}
-
-.analysis-table tbody tr {
-  transition: transform 0.2s ease, box-shadow 0.2s ease, border-color 0.2s ease;
-  background: rgba(13, 19, 35, 0.6);
-  border-bottom: 1px solid rgba(148, 163, 184, 0.08);
-  cursor: pointer;
-}
-
-.analysis-table tbody tr:hover {
-  transform: translateY(-2px);
-  box-shadow: 0 18px 40px rgba(2, 6, 23, 0.5);
-  border-color: rgba(59, 130, 246, 0.28);
-}
-
-.analysis-table td {
-  padding: 1.1rem;
-  font-size: 0.94rem;
-  color: rgba(226, 232, 240, 0.95);
-  vertical-align: middle;
-}
-
-.analysis-table td:first-child,
-.analysis-table th:first-child {
-  width: 52px;
-  text-align: center;
-}
-
-.analysis-table input[type="checkbox"],
-.analysis-card-checkbox input[type="checkbox"] {
-  width: 1.05rem;
-  height: 1.05rem;
-  cursor: pointer;
-  accent-color: rgba(59, 130, 246, 0.85);
-}
-
-.analysis-property {
-  display: flex;
-  align-items: center;
-  gap: 1rem;
-}
-
-.analysis-thumb,
-.analysis-card-thumb {
-  position: relative;
-  width: 88px;
-  height: 66px;
-  border-radius: 14px;
-  overflow: hidden;
-  border: 1px solid rgba(148, 163, 184, 0.15);
-  background: rgba(15, 23, 42, 0.6);
-  flex-shrink: 0;
-}
-
-.analysis-card-thumb {
-  width: 104px;
-  height: 84px;
-}
-
-.analysis-thumb-img,
-.analysis-card-thumb img {
-  object-fit: cover;
-}
-
-.analysis-thumb-placeholder {
-  display: flex;
-  align-items: center;
-  justify-content: center;
-  width: 100%;
-  height: 100%;
-  font-size: 0.7rem;
-  color: rgba(148, 163, 184, 0.65);
-  text-align: center;
-  padding: 0.5rem;
-  background: linear-gradient(135deg, rgba(30, 41, 59, 0.7), rgba(15, 23, 42, 0.65));
-}
-
-.analysis-property-copy {
-  display: flex;
-  flex-direction: column;
-  gap: 0.35rem;
-}
-
-.analysis-property-title {
-  font-weight: 600;
-  color: #f8fafc;
-}
-
-.analysis-property-meta {
-  font-size: 0.78rem;
-  color: rgba(148, 163, 184, 0.75);
-}
-
-.analysis-property-price {
-  font-size: 0.82rem;
-  color: rgba(59, 130, 246, 0.85);
-  font-weight: 600;
-}
-
-.analysis-date {
-  color: rgba(148, 163, 184, 0.78);
-  font-size: 0.9rem;
-}
-
-.analysis-score-pill {
-  display: flex;
-  flex-direction: column;
-  gap: 0.45rem;
-  padding: 0.7rem 1rem;
-  border-radius: 16px;
-  border: 1px solid rgba(59, 130, 246, 0.35);
-  background: rgba(7, 12, 26, 0.82);
-  min-width: 140px;
-}
-
-.analysis-score-value {
-  display: inline-flex;
-  align-items: baseline;
-  gap: 0.3rem;
-  color: #f8fafc;
-}
-
-.analysis-score-value strong {
-  font-size: 1.35rem;
-  font-weight: 700;
-}
-
-.analysis-score-value span {
-  font-size: 0.85rem;
-  color: rgba(148, 163, 184, 0.72);
-}
-
-.analysis-score-progress {
-  position: relative;
-  width: 100%;
-  height: 6px;
-  border-radius: 999px;
-  background: rgba(148, 163, 184, 0.2);
-  overflow: hidden;
-}
-
-.analysis-score-progress span {
-  position: absolute;
-  left: 0;
-  top: 0;
-  bottom: 0;
-  border-radius: 999px;
-  width: 0;
-  transition: width 0.22s ease;
-  background: linear-gradient(90deg, #ef4444 0%, #f97316 50%, #22c55e 100%);
-  box-shadow: 0 0 14px rgba(34, 197, 94, 0.45);
-}
-
-.analysis-chip-list {
-  display: inline-flex;
-  flex-wrap: wrap;
-  gap: 0.5rem;
-}
-
-.analysis-chip {
-  display: inline-flex;
-  align-items: center;
-  gap: 0.35rem;
-  padding: 0.35rem 0.75rem;
-  border-radius: 999px;
-  border: 1px solid rgba(148, 163, 184, 0.2);
-  background: rgba(10, 17, 32, 0.82);
-  font-size: 0.82rem;
-  color: rgba(226, 232, 240, 0.9);
-  letter-spacing: 0.01em;
-}
-
-.analysis-chip strong {
-  font-weight: 600;
-}
-
-.analysis-chip--muted {
-  opacity: 0.55;
-}
-
-.analysis-risk {
-  display: inline-flex;
-  align-items: center;
-  justify-content: center;
-  padding: 0.35rem 0.9rem;
-  border-radius: 999px;
-  font-size: 0.82rem;
-  font-weight: 600;
-  letter-spacing: 0.02em;
-  text-transform: capitalize;
-  border: 1px solid transparent;
-  background: rgba(12, 19, 34, 0.78);
-}
-
-.analysis-risk--low {
-  color: rgba(74, 222, 128, 0.95);
-  border-color: rgba(74, 222, 128, 0.45);
-  background: rgba(22, 101, 52, 0.22);
-}
-
-.analysis-risk--medium {
-  color: rgba(251, 191, 36, 0.94);
-  border-color: rgba(251, 191, 36, 0.45);
-  background: rgba(161, 98, 7, 0.22);
-}
-
-.analysis-risk--high {
-  color: rgba(248, 113, 113, 0.94);
-  border-color: rgba(248, 113, 113, 0.45);
-  background: rgba(153, 27, 27, 0.24);
-}
-
-.analysis-risk--unknown {
-  color: rgba(148, 163, 184, 0.9);
-  border-color: rgba(148, 163, 184, 0.28);
-  background: rgba(30, 41, 59, 0.32);
-}
-
-.analysis-actions {
-  display: inline-flex;
-  align-items: center;
-  gap: 0.45rem;
-}
-
-.analysis-action-button {
-  display: inline-flex;
-  align-items: center;
-  justify-content: center;
-  width: 36px;
-  height: 36px;
-  border-radius: 12px;
-  border: 1px solid rgba(148, 163, 184, 0.28);
-  background: rgba(10, 17, 32, 0.85);
-  color: rgba(226, 232, 240, 0.92);
-  cursor: pointer;
-  transition: transform 0.2s ease, box-shadow 0.2s ease, border-color 0.2s ease;
-}
-
-.analysis-action-button:hover:not(:disabled) {
-  transform: translateY(-1px);
-  border-color: rgba(59, 130, 246, 0.55);
-  box-shadow: 0 14px 30px rgba(37, 99, 235, 0.35);
-}
-
-.analysis-action-button--danger {
-  color: rgba(252, 165, 165, 0.95);
-  border-color: rgba(248, 113, 113, 0.42);
-}
-
-.analysis-action-button:disabled {
-  opacity: 0.4;
-  cursor: not-allowed;
-}
-
-.analysis-card-list {
-  display: none;
-  flex-direction: column;
-  gap: 1.1rem;
-  margin: 0;
-  padding: 0;
-  list-style: none;
-}
-
-.analysis-card-item {
-  display: flex;
-  flex-direction: column;
-  gap: 1rem;
-  padding: 1.4rem;
-  border-radius: 20px;
-  border: 1px solid rgba(148, 163, 184, 0.18);
-  background: rgba(11, 18, 32, 0.82);
-  box-shadow: 0 20px 50px rgba(2, 6, 23, 0.5);
-  cursor: pointer;
-  transition: transform 0.2s ease, box-shadow 0.2s ease, border-color 0.2s ease;
-}
-
-.analysis-card-item:hover,
-.analysis-card-item:focus-visible {
-  transform: translateY(-2px);
-  border-color: rgba(59, 130, 246, 0.32);
-  box-shadow: 0 26px 58px rgba(2, 6, 23, 0.55);
-  outline: none;
-}
-
-.analysis-card-header {
-  display: flex;
-  align-items: center;
-  justify-content: space-between;
-}
-
-.analysis-card-checkbox {
-  display: inline-flex;
-  align-items: center;
-}
-
-.analysis-card-body {
-  display: flex;
-  gap: 1.2rem;
-}
-
-.analysis-card-content {
-  flex: 1;
-  display: flex;
-  flex-direction: column;
-  gap: 0.45rem;
-}
-
-.analysis-card-content h3 {
-  margin: 0;
-  font-size: 1.1rem;
-  font-weight: 600;
-  color: #f8fafc;
-}
-
-.analysis-card-content p {
-  margin: 0;
-  font-size: 0.88rem;
-  color: rgba(148, 163, 184, 0.78);
-}
-
-.analysis-card-score {
-  display: flex;
-  flex-direction: column;
-  gap: 0.35rem;
-  padding: 0.6rem 0.9rem;
-  border-radius: 14px;
-  border: 1px solid rgba(59, 130, 246, 0.3);
-  background: rgba(7, 12, 26, 0.78);
-  max-width: 180px;
-}
-
-.analysis-card-chips {
-  display: inline-flex;
-  flex-wrap: wrap;
-  gap: 0.45rem;
-}
-
-.analysis-card-actions {
-  display: inline-flex;
-  justify-content: flex-end;
-  gap: 0.45rem;
-}
-
-.analysis-pagination {
-  display: flex;
-  align-items: center;
-  justify-content: space-between;
-  gap: 1rem;
-  margin-top: 1.5rem;
-  padding: 0.75rem 1.2rem;
-  border-radius: 16px;
-  border: 1px solid rgba(148, 163, 184, 0.18);
-  background: rgba(11, 18, 32, 0.78);
-  color: rgba(148, 163, 184, 0.8);
-}
-
-.analysis-pagination button {
-  display: inline-flex;
-  align-items: center;
-  gap: 0.35rem;
-  padding: 0.55rem 1.1rem;
-  border-radius: 999px;
-  border: 1px solid rgba(148, 163, 184, 0.28);
-  background: rgba(10, 17, 32, 0.88);
-  color: rgba(226, 232, 240, 0.9);
-  font-weight: 600;
-  cursor: pointer;
-  transition: transform 0.18s ease, box-shadow 0.18s ease, border-color 0.18s ease;
-}
-
-.analysis-pagination button:hover:not(:disabled) {
-  transform: translateY(-1px);
-  border-color: rgba(59, 130, 246, 0.48);
-  box-shadow: 0 16px 30px rgba(37, 99, 235, 0.32);
-}
-
-.analysis-pagination button:disabled {
-  opacity: 0.4;
-  cursor: not-allowed;
-}
-
-.analysis-preview-overlay {
-  position: fixed;
-  inset: 0;
-  display: flex;
-  justify-content: flex-end;
-  background: rgba(4, 8, 20, 0.72);
-  backdrop-filter: blur(12px);
-  -webkit-backdrop-filter: blur(12px);
-  z-index: 80;
-}
-
-.analysis-preview-backdrop {
-  flex: 1;
-}
-
-.analysis-preview-panel {
-  position: relative;
-  width: min(420px, 90vw);
-  height: 100%;
-  padding: 2.6rem 2rem 2rem;
-  background: rgba(10, 17, 32, 0.95);
-  border-left: 1px solid rgba(148, 163, 184, 0.22);
-  box-shadow: -24px 0 56px rgba(2, 6, 23, 0.55);
-  display: flex;
-  flex-direction: column;
-  gap: 1.6rem;
-  overflow-y: auto;
-}
-
-.analysis-preview-close {
-  position: absolute;
-  top: 1.2rem;
-  right: 1.2rem;
-  width: 36px;
-  height: 36px;
-  border-radius: 999px;
-  border: 1px solid rgba(148, 163, 184, 0.25);
-  background: rgba(10, 17, 32, 0.85);
-  color: rgba(226, 232, 240, 0.9);
-  cursor: pointer;
-  display: inline-flex;
-  align-items: center;
-  justify-content: center;
-  transition: transform 0.18s ease, box-shadow 0.18s ease, border-color 0.18s ease;
-}
-
-.analysis-preview-close:hover {
-  transform: translateY(-1px);
-  border-color: rgba(59, 130, 246, 0.45);
-  box-shadow: 0 16px 32px rgba(37, 99, 235, 0.35);
-}
-
-.analysis-preview-header {
-  display: flex;
-  flex-direction: column;
-  gap: 1.2rem;
-}
-
-.analysis-preview-image {
-  position: relative;
-  width: 100%;
-  aspect-ratio: 16 / 9;
-  border-radius: 18px;
-  overflow: hidden;
-  border: 1px solid rgba(148, 163, 184, 0.22);
-  background: rgba(15, 23, 42, 0.55);
-}
-
-.analysis-preview-image img {
-  object-fit: cover;
-}
-
-.analysis-preview-meta {
-=======
 .feedback-overlay {
   position: fixed;
   inset: 0;
@@ -3388,221 +1789,11 @@
 }
 
 .feedback-field {
->>>>>>> 38433563
   display: flex;
   flex-direction: column;
   gap: 0.45rem;
 }
 
-<<<<<<< HEAD
-.analysis-preview-meta h2 {
-  margin: 0;
-  font-size: 1.3rem;
-  font-weight: 600;
-  color: #f8fafc;
-}
-
-.analysis-preview-meta p {
-  margin: 0;
-  color: rgba(148, 163, 184, 0.75);
-  font-size: 0.9rem;
-}
-
-.analysis-preview-scores {
-  display: flex;
-  flex-direction: column;
-  gap: 0.9rem;
-}
-
-.analysis-preview-body {
-  display: grid;
-  gap: 1.4rem;
-}
-
-.analysis-preview-section {
-  display: flex;
-  flex-direction: column;
-  gap: 0.65rem;
-  padding: 1rem 1.1rem;
-  border-radius: 16px;
-  border: 1px solid rgba(148, 163, 184, 0.18);
-  background: rgba(12, 19, 34, 0.78);
-}
-
-.analysis-preview-section h3 {
-  margin: 0;
-  font-size: 0.95rem;
-  text-transform: uppercase;
-  letter-spacing: 0.08em;
-  color: rgba(148, 163, 184, 0.85);
-}
-
-.analysis-preview-section p {
-  margin: 0;
-  color: rgba(226, 232, 240, 0.88);
-  font-size: 0.92rem;
-  line-height: 1.5;
-}
-
-.analysis-preview-section ul {
-  margin: 0;
-  padding: 0;
-  list-style: none;
-  display: grid;
-  gap: 0.65rem;
-}
-
-.analysis-preview-section ul li {
-  display: flex;
-  align-items: center;
-  justify-content: space-between;
-  gap: 1rem;
-  font-size: 0.9rem;
-  color: rgba(226, 232, 240, 0.88);
-}
-
-.analysis-preview-section ul li span:first-child {
-  color: rgba(148, 163, 184, 0.78);
-}
-
-.analysis-preview-actions {
-  display: flex;
-  flex-direction: column;
-  gap: 0.8rem;
-}
-
-.analysis-preview-action {
-  display: inline-flex;
-  align-items: center;
-  justify-content: center;
-  padding: 0.75rem 1.5rem;
-  border-radius: 999px;
-  border: 1px solid rgba(148, 163, 184, 0.28);
-  background: rgba(10, 17, 32, 0.88);
-  color: rgba(226, 232, 240, 0.9);
-  font-weight: 600;
-  cursor: pointer;
-  transition: transform 0.2s ease, box-shadow 0.2s ease, border-color 0.2s ease;
-}
-
-.analysis-preview-action:hover:not(:disabled) {
-  transform: translateY(-1px);
-  border-color: rgba(59, 130, 246, 0.48);
-  box-shadow: 0 16px 34px rgba(37, 99, 235, 0.32);
-}
-
-.analysis-preview-action--primary {
-  border-color: rgba(37, 99, 235, 0.55);
-  background: linear-gradient(135deg, rgba(59, 130, 246, 0.92), rgba(14, 165, 233, 0.92));
-  color: #f8fafc;
-}
-
-.analysis-preview-action:disabled {
-  opacity: 0.4;
-  cursor: not-allowed;
-}
-
-.analysis-preview-action-group {
-  display: grid;
-  grid-template-columns: repeat(2, minmax(0, 1fr));
-  gap: 0.75rem;
-}
-
-.analysis-preview-action-group button {
-  padding: 0.65rem 1.2rem;
-  border-radius: 12px;
-  border: 1px solid rgba(148, 163, 184, 0.22);
-  background: rgba(15, 23, 42, 0.78);
-  color: rgba(226, 232, 240, 0.92);
-  font-weight: 600;
-  cursor: pointer;
-  transition: transform 0.18s ease, border-color 0.18s ease;
-}
-
-.analysis-preview-action-group button:hover {
-  transform: translateY(-1px);
-  border-color: rgba(59, 130, 246, 0.45);
-}
-
-@media (max-width: 1100px) {
-  .analysis-table {
-    min-width: 880px;
-  }
-}
-
-@media (max-width: 960px) {
-  .analyses-premium-card {
-    padding: 2.2rem;
-  }
-
-  .analyses-toolbar {
-    position: static;
-    box-shadow: 0 16px 40px rgba(2, 6, 23, 0.45);
-  }
-
-  .analyses-toolbar-inner {
-    grid-template-columns: repeat(auto-fit, minmax(0, 1fr));
-  }
-
-  .analysis-field {
-    width: 100%;
-  }
-
-  .analysis-table-wrapper {
-    display: none;
-  }
-
-  .analysis-card-list {
-    display: flex;
-  }
-
-  .analysis-card-body {
-    flex-direction: column;
-  }
-
-  .analysis-card-thumb {
-    width: 100%;
-    height: 180px;
-  }
-}
-
-@media (max-width: 720px) {
-  .analyses-premium-card {
-    padding: 1.8rem;
-  }
-
-  .analyses-bulk-bar {
-    flex-direction: column;
-    align-items: flex-start;
-  }
-
-  .analyses-bulk-actions {
-    flex-wrap: wrap;
-    justify-content: flex-start;
-  }
-
-  .analysis-card-item {
-    padding: 1.2rem;
-  }
-
-  .analysis-preview-panel {
-    width: min(100vw, 380px);
-  }
-}
-
-@media (max-width: 520px) {
-  .analyses-toolbar-inner {
-    gap: 0.75rem;
-  }
-
-  .analysis-field {
-    padding: 0.7rem 0.95rem;
-  }
-
-  .analyses-empty-state {
-    padding: 2.5rem 1.1rem;
-  }
-=======
 .feedback-field-label {
   font-weight: 600;
   font-size: 0.95rem;
@@ -3719,5 +1910,4 @@
 .feedback-success .analysis-button {
   width: auto;
   padding-inline: 2.2rem;
->>>>>>> 38433563
 }