--- conflicted
+++ resolved
@@ -51,27 +51,24 @@
 };
 
 const FORM_FIELD_TOOLTIPS: Record<string, string> = {
-<<<<<<< HEAD
-  Kjøpesum: "Pengene du legger inn selv uten å låne. Jo høyere egenkapital, jo mindre lån og lavere renteutgifter.",
-  Egenkapital: "Pengene du legger inn selv uten å låne. Jo høyere egenkapital, jo mindre lån og lavere renteutgifter.",
-  "Rente % p.a.": "Hvor mye du betaler i renter til banken hvert år. For eksempel betyr 5 % rente at du betaler 5 % av lånet i renter årlig.",
-  "Lånetid (år)": "Hvor mange år du skal bruke på å betale ned hele lånet. Lengre tid gir lavere månedsbeløp, men mer renter totalt.",
-  "Leie (mnd)": "Summen du får inn fra leietaker hver måned før utgifter. Dette er hovedinntekten fra utleien.",
-  "Felleskost (mnd)": "Faste månedlige kostnader til sameiet, for eksempel vaktmester, felles forsikring og bygningsvedlikehold.",
-  "Vedlikehold % av leie": "En prosentandel av leien du setter av til vedlikehold. Dette dekker ting som maling, reparasjoner eller utskiftning av hvitevarer.",
-  "Andre kost (mnd)": "Andre faste utgifter du må regne med hver måned, som strøm, internett eller forsikring.",
-  "Ledighet %": "Hvor mye av året boligen står tom uten leietaker. For eksempel 10 % betyr at den er tom 1,2 måneder i året.",
-=======
-  Kjøpesum: "Den totale prisen du betaler for selve boligen.",
-  Egenkapital: "Beløpet du finansierer selv før banklånet tas opp.",
-  "Rente % p.a.": "Årlig nominell rente på boliglånet, oppgitt i prosent.",
-  "Lånetid (år)": "Antall år du planlegger å bruke på å nedbetale lånet.",
-  "Leie (mnd)": "Forventet månedlig husleie som leietakerne betaler.",
-  "Felleskost (mnd)": "Månedlige felleskostnader til borettslag eller sameie.",
-  "Vedlikehold % av leie": "Andel av husleien du setter av til vedlikehold hver måned.",
-  "Andre kost (mnd)": "Andre faste månedlige kostnader knyttet til eiendommen.",
-  "Ledighet %": "Forventet del av året boligen står tom uten leietaker.",
->>>>>>> c397fb5d
+  Kjøpesum:
+    "Pengene du legger inn selv uten å låne. Jo høyere egenkapital, jo mindre lån og lavere renteutgifter.",
+  Egenkapital:
+    "Pengene du legger inn selv uten å låne. Jo høyere egenkapital, jo mindre lån og lavere renteutgifter.",
+  "Rente % p.a.":
+    "Hvor mye du betaler i renter til banken hvert år. For eksempel betyr 5 % rente at du betaler 5 % av lånet i renter årlig.",
+  "Lånetid (år)":
+    "Hvor mange år du skal bruke på å betale ned hele lånet. Lengre tid gir lavere månedsbeløp, men mer renter totalt.",
+  "Leie (mnd)":
+    "Summen du får inn fra leietaker hver måned før utgifter. Dette er hovedinntekten fra utleien.",
+  "Felleskost (mnd)":
+    "Faste månedlige kostnader til sameiet, for eksempel vaktmester, felles forsikring og bygningsvedlikehold.",
+  "Vedlikehold % av leie":
+    "En prosentandel av leien du setter av til vedlikehold. Dette dekker ting som maling, reparasjoner eller utskiftning av hvitevarer.",
+  "Andre kost (mnd)":
+    "Andre faste utgifter du må regne med hver måned, som strøm, internett eller forsikring.",
+  "Ledighet %":
+    "Hvor mye av året boligen står tom uten leietaker. For eksempel 10 % betyr at den er tom 1,2 måneder i året.",
 };
 
 const PROSPECTUS_CARD_TOOLTIPS: Record<string, string> = {
@@ -2966,11 +2963,7 @@
     let cancelled = false;
     const controller = new AbortController();
     setDiscoveringPdf(true);
-<<<<<<< HEAD
     setSalgsoppgaveFetchResult(null);
-=======
-     setSalgsoppgaveFetchResult(null);
->>>>>>> c397fb5d
     const params = new URLSearchParams({ listing: listingUrl });
     fetch(`/api/finn-prospect?${params.toString()}`, {
       cache: "no-store",
