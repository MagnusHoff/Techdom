"use client";

/* eslint-disable @next/next/no-img-element */

import { useRouter, useSearchParams } from "next/navigation";
import {
  FormEvent,
  MouseEvent,
  PointerEvent as ReactPointerEvent,
  Suspense,
  useEffect,
  useId,
  useMemo,
  useRef,
  useState,
  type CSSProperties,
  type ReactNode,
} from "react";

import { PageContainer, SiteFooter, SiteHeader } from "../components/chrome";
import { getJobStatus, runAnalysis, startAnalysisJob } from "@/lib/api";
import type {
  AnalysisPayload,
  AnalysisResponse,
  DecisionUi,
  JobStatus,
  KeyFactRaw,
  ListingDetailsDTO,
  ProspectusExtract,
  ProspectusLinks,
} from "@/lib/types";

const DEFAULT_FORM: AnalysisPayload = {
  price: "",
  equity: "",
  interest: "5.0",
  term_years: "25",
  rent: "",
  hoa: "",
  maint_pct: "6.0",
  vacancy_pct: "0",
  other_costs: "0",
};

const JOB_POLL_INTERVAL = 2_500;
const STRONG_RED_HEX = "#c1121f";
const IMAGE_IDENTITY_SEGMENT_IGNORE = new Set([
  "original",
  "full",
  "fullsize",
  "master",
  "scaled",
  "scale",
  "web",
  "desktop",
  "mobile",
  "widescreen",
  "optimized",
  "variant",
  "quality",
]);
<<<<<<< HEAD
=======

const FLOORPLAN_KEYWORDS = [
  "floorplan",
  "floorplans",
  "floor plan",
  "floor-plan",
  "floor_plan",
  "plantegning",
  "plantegninger",
  "planskisse",
  "planskisser",
  "planlosning",
  "planlosninger",
  "planløsning",
  "planløsninger",
  "romskisse",
  "romskisser",
  "romplan",
  "situasjonsplan",
  "situasjonskart",
  "arealplan",
  "arealplaner",
  "etasjeplan",
  "boligplan",
] as const;

const FLOORPLAN_FLAG_KEYS = [
  "is_floorplan",
  "isFloorplan",
  "floorplan",
  "floorPlan",
  "floor_plan",
  "er_plantegning",
] as const;

const FLOORPLAN_TEXT_KEYS = [
  "type",
  "category",
  "kind",
  "variant",
  "usage",
  "role",
  "label",
  "title",
  "subtitle",
  "description",
  "name",
  "media_type",
  "mediaType",
  "content_type",
  "contentType",
  "assetType",
  "asset_type",
  "group",
  "section",
  "purpose",
  "tag",
  "tags",
  "keyword",
  "keywords",
] as const;

type FeedbackCategory = "idea" | "problem" | "other";

const FEEDBACK_OPTIONS: Array<{ id: FeedbackCategory; shortcut: string; label: string; description: string }> = [
  { id: "idea", shortcut: "A", label: "Idé", description: "Del forslag eller ønsker" },
  { id: "problem", shortcut: "B", label: "Problem", description: "Rapporter feil eller hindringer" },
  { id: "other", shortcut: "C", label: "Annet", description: "Andre tanker eller spørsmål" },
];

function normaliseFloorplanCandidate(value: string): string {
  return value
    .trim()
    .toLowerCase()
    .replace(/\u00f8/g, "o")
    .replace(/\u00e6/g, "ae")
    .replace(/\u00e5/g, "a")
    .replace(/[_-]/g, " ");
}

function matchesFloorplanKeyword(value: string): boolean {
  if (!value) {
    return false;
  }
  const normalised = normaliseFloorplanCandidate(value);
  if (!normalised) {
    return false;
  }
  return FLOORPLAN_KEYWORDS.some((keyword) => normalised.includes(keyword));
}

function valueIndicatesFloorplan(value: unknown): boolean {
  if (typeof value === "string") {
    return matchesFloorplanKeyword(value);
  }
  if (typeof value === "boolean") {
    return value === true;
  }
  if (typeof value === "number") {
    return value === 1;
  }
  if (Array.isArray(value)) {
    return value.some((entry) => valueIndicatesFloorplan(entry));
  }
  return false;
}

function recordIndicatesFloorplan(record: Record<string, unknown>): boolean {
  for (const key of FLOORPLAN_FLAG_KEYS) {
    if (key in record && valueIndicatesFloorplan(record[key])) {
      return true;
    }
  }
  for (const key of FLOORPLAN_TEXT_KEYS) {
    if (key in record && valueIndicatesFloorplan(record[key])) {
      return true;
    }
  }
  return false;
}

function normaliseImageUrlForContain(value: string): string | null {
  const trimmed = value.trim();
  if (!trimmed) {
    return null;
  }
  const withProtocol = trimmed.startsWith("//") ? `https:${trimmed}` : trimmed;
  try {
    const url = new URL(withProtocol);
    url.search = "";
    url.hash = "";
    return url.toString();
  } catch {
    return null;
  }
}

function identifyFloorplanUrls(values: Iterable<string>): Set<string> {
  const result = new Set<string>();
  for (const value of values) {
    if (typeof value !== "string") {
      continue;
    }
    const normalised = normaliseImageUrlForContain(value);
    if (!normalised) {
      continue;
    }
    if (matchesFloorplanKeyword(normalised)) {
      result.add(normalised);
    }
  }
  return result;
}

function mergeContainHintSet(previous: Set<string>, imageOrder: string[], newHints: Iterable<string>): Set<string> {
  const merged = new Set<string>();
  const nextHints = new Set<string>();
  for (const hint of newHints) {
    if (typeof hint === "string") {
      nextHints.add(hint);
    }
  }
  for (const url of imageOrder) {
    if (nextHints.has(url) || previous.has(url)) {
      merged.add(url);
    }
  }
  return merged;
}
>>>>>>> 62006306

function extractFinnkode(raw: string): string | null {
  const trimmed = raw.trim();
  if (!trimmed) {
    return null;
  }
  if (/^\d{6,}$/.test(trimmed)) {
    return trimmed;
  }

  try {
    const url = new URL(normaliseListingUrl(trimmed));
    const param = url.searchParams.get("finnkode") ?? url.searchParams.get("finnCode");
    if (param) {
      const match = param.match(/\d{6,}/);
      if (match) {
        return match[0];
      }
    }
    const pathMatch = url.pathname.match(/(\d{6,})/);
    if (pathMatch) {
      return pathMatch[1];
    }
  } catch {
    /* ignore invalid URL */
  }

  const fallback = trimmed.match(/(\d{6,})/);
  return fallback ? fallback[1] : null;
}

function buildFinnProspectLink(listingUrl: string | null): string | null {
  if (!listingUrl) {
    return null;
  }
  const finnkode = extractFinnkode(listingUrl);
  if (!finnkode) {
    return null;
  }
  try {
    const url = new URL(normaliseListingUrl(listingUrl));
    const host = url.hostname.toLowerCase();
    if (!host.endsWith("finn.no")) {
      return null;
    }
    url.searchParams.set("finnkode", finnkode);
    url.hash = "documents";
    return url.toString();
  } catch {
    return null;
  }
}

function parseNumber(value: unknown): number | null {
  if (typeof value === "number" && Number.isFinite(value)) {
    return value;
  }
  if (typeof value === "string") {
    const normalised = value.replace(/[\s\u00a0\u202f]/g, "").replace(/,/g, ".");
    if (!normalised) {
      return null;
    }
    const parsed = Number(normalised);
    return Number.isFinite(parsed) ? parsed : null;
  }
  return null;
}

function formatNumberWithSpaces(value: number): string {
  return new Intl.NumberFormat("nb-NO")
    .format(Math.round(value))
    .replace(/\u00a0|\u202f/g, " ");
}

function formatCurrency(value: unknown): string {
  const parsed = parseNumber(value);
  if (parsed === null) {
    return "";
  }
  if (parsed === 0) {
    return "0";
  }
  return formatNumberWithSpaces(parsed);
}

function formatFloat(value: unknown): string {
  const parsed = parseNumber(value);
  if (parsed === null) {
    return "";
  }
  const rounded = Math.round(parsed * 100) / 100;
  return Number.isInteger(rounded) ? String(rounded) : (rounded.toFixed(2).replace(/\.0+$/, "").replace(/(\.\d*[1-9])0+$/, "$1"));
}

function formatInteger(value: unknown): string {
  const parsed = parseNumber(value);
  if (parsed === null) {
    return "";
  }
  return String(Math.round(parsed));
}

function formatCurrencyLabel(value: unknown): string | null {
  const formatted = formatCurrency(value);
  return formatted ? `kr ${formatted}` : null;
}

function formatSquareMetres(value: unknown): string | null {
  const parsed = parseNumber(value);
  if (parsed === null) {
    return null;
  }
  return `${formatNumberWithSpaces(parsed)} m²`;
}

function formatIntegerLabel(value: unknown): string | null {
  const formatted = formatInteger(value);
  return formatted ? formatted : null;
}

function formatBooleanLabel(value: unknown): string | null {
  if (typeof value === "boolean") {
    return value ? "Ja" : "Nei";
  }
  return null;
}

function formatPlainLabel(value: unknown): string | null {
  if (value == null) {
    return null;
  }
  if (typeof value === "string") {
    const trimmed = value.trim();
    return trimmed || null;
  }
  if (typeof value === "number" && Number.isFinite(value)) {
    return formatNumberWithSpaces(value);
  }
  return formatBooleanLabel(value);
}

function getNestedValue(source: Record<string, unknown>, path: string): unknown {
  if (!path.includes(".")) {
    return source[path];
  }
  return path.split(".").reduce<unknown>((acc, segment) => {
    if (!acc || typeof acc !== "object") {
      return undefined;
    }
    return (acc as Record<string, unknown>)[segment];
  }, source);
}

function formatEnergyLabel(value: unknown): string | null {
  if (!value) {
    return null;
  }
  if (typeof value === "string") {
    const trimmed = value.trim();
    return trimmed || null;
  }
  if (typeof value === "object") {
    const record = value as Record<string, unknown>;
    const label = formatPlainLabel(record.label) ?? formatPlainLabel(record.grade) ?? formatPlainLabel(record.symbol);
    const color = formatPlainLabel(record.color) ?? formatPlainLabel(record.level);
    if (label && color) {
      if (label.toLowerCase().includes(color.toLowerCase())) {
        return label;
      }
      return `${label} ${color}`.trim();
    }
    return label ?? color;
  }
  return null;
}

<<<<<<< HEAD
=======
type ListingKeyFact = {
  key: string;
  label?: string | null;
  value: unknown;
  group?: string | null;
  order?: number | null;
};

const CURRENCY_FACT_KEYS = new Set([
  "total_price",
  "asking_price",
  "costs",
  "hoa_month",
  "tax_value",
  "shared_costs_month",
]);

const AREA_FACT_KEYS = new Set([
  "internal_bra_m2",
  "bra_i_m2",
  "primary_room_m2",
  "bra_m2",
  "bra_total",
  "external_bra_m2",
  "bra_e_m2",
  "balcony_terrace_m2",
  "balcony_area",
  "balcony_area_m2",
  "plot_area_m2",
  "plot_area",
  "usable_area",
  "usable_area_internal",
]);

const INTEGER_FACT_KEYS = new Set([
  "rooms",
  "room_count",
  "bedrooms",
  "bedroom_count",
  "floor",
  "built_year",
]);

const KEY_FACT_LABEL_PRIORITY = [
  "Boligtype",
  "Eieform",
  "Soverom",
  "Internt bruksareal",
  "Bruksareal",
  "Eksternt bruksareal",
  "Balkong/Terrasse",
  "Etasje",
  "Byggeår",
  "Energimerking",
  "Rom",
  "Tomteareal",
] as const;

const KEY_FACT_PRIORITY_BASE = 100;

const KEY_FACT_PRIORITY_MAP: Map<string, number> = new Map(
  KEY_FACT_LABEL_PRIORITY.map((label, index) => [label.toLowerCase(), index]),
);

const ENERGY_LABEL_REGEX = /energimerking/i;

type EnergyLabelTone = "good" | "mid" | "warn" | "bad";

function normaliseFactLabel(label: string | null | undefined): string | null {
  if (typeof label !== "string") {
    return null;
  }
  const trimmed = label.trim().toLowerCase();
  return trimmed || null;
}

function classifyEnergyLabelTone(value: string | null | undefined): EnergyLabelTone | null {
  if (!value) {
    return null;
  }
  const match = String(value).toUpperCase().match(/[A-G]/);
  if (!match) {
    return null;
  }
  const grade = match[0];
  switch (grade) {
    case "A":
    case "B":
      return "good";
    case "C":
    case "D":
      return "mid";
    case "E":
      return "warn";
    default:
      return "bad";
  }
}

function normaliseKeyFacts(details: ListingDetailsDTO | null): ListingKeyFact[] {
  const rawFacts = (details?.keyFacts ?? details?.key_facts) as unknown;
  if (!Array.isArray(rawFacts)) {
    return [];
  }
  const decorated: Array<{ fact: ListingKeyFact; index: number }> = [];
  rawFacts.forEach((entry, index) => {
    if (!entry || typeof entry !== "object") {
      return;
    }
    const record = entry as Record<string, unknown>;
    const key = stringOrNull(record.key) ?? stringOrNull(record.id) ?? stringOrNull(record.slug);
    if (!key) {
      return;
    }
    const label = stringOrNull(record.label) ?? stringOrNull(record.name) ?? key;
    const orderRaw = record.order;
    const order =
      typeof orderRaw === "number"
        ? orderRaw
        : typeof orderRaw === "string"
          ? parseNumber(orderRaw)
          : null;
    let value: unknown = null;
    if (record.value !== undefined) {
      value = record.value;
    } else if (record.amount !== undefined) {
      value = record.amount;
    } else if (record.displayValue !== undefined) {
      value = record.displayValue;
    }
    const group = stringOrNull(record.group);
    decorated.push({
      fact: {
        key,
        label,
        value: value === undefined ? null : value,
        group,
        order: typeof order === "number" && Number.isFinite(order) ? order : null,
      },
      index,
    });
  });
  decorated.sort((a, b) => {
    const orderA = a.fact.order ?? 1000;
    const orderB = b.fact.order ?? 1000;
    if (orderA !== orderB) {
      return orderA - orderB;
    }
    return a.index - b.index;
  });
  return decorated.map((entry) => entry.fact);
}

function parseKeyFactRawList(rawFacts: unknown[]): KeyFactRaw[] {
  const decorated: Array<{ fact: KeyFactRaw; index: number }> = [];
  rawFacts.forEach((entry, index) => {
    if (!entry || typeof entry !== "object") {
      return;
    }
    const record = entry as Record<string, unknown>;
    const label = typeof record.label === "string" ? record.label : null;
    const value = typeof record.value === "string" ? record.value : null;
    if (!label || !value) {
      return;
    }
    const rawOrder = record.order;
    let order = index;
    if (typeof rawOrder === "number" && Number.isFinite(rawOrder)) {
      order = rawOrder;
    } else if (typeof rawOrder === "string") {
      const numericOrder = Number(rawOrder);
      if (Number.isFinite(numericOrder)) {
        order = numericOrder;
      }
    }
    decorated.push({
      fact: { label, value, order },
      index,
    });
  });
  decorated.sort((a, b) => {
    if (a.fact.order !== b.fact.order) {
      return a.fact.order - b.fact.order;
    }
    return a.index - b.index;
  });
  return decorated.map((entry) => entry.fact);
}

function extractKeyFactsRaw(details: ListingDetailsDTO | null): KeyFactRaw[] {
  if (!details) {
    return [];
  }
  const camel = (details as { keyFactsRaw?: unknown }).keyFactsRaw;
  if (Array.isArray(camel)) {
    const parsed = parseKeyFactRawList(camel);
    if (parsed.length) {
      return parsed;
    }
  }
  const snake = (details as { key_facts_raw?: unknown }).key_facts_raw;
  if (Array.isArray(snake)) {
    const parsed = parseKeyFactRawList(snake);
    if (parsed.length) {
      return parsed;
    }
  }

  const legacyFacts = normaliseKeyFacts(details);
  if (!legacyFacts.length) {
    return [];
  }
  const decorated = legacyFacts.map((fact, index) => {
    const label = typeof fact.label === "string" && fact.label ? fact.label : fact.key;
    const value = formatKeyFactValue(fact.key, fact.value);
    const order =
      typeof fact.order === "number" && Number.isFinite(fact.order)
        ? fact.order
        : index;
    return {
      fact: { label, value, order },
      index,
    };
  });
  decorated.sort((a, b) => {
    if (a.fact.order !== b.fact.order) {
      return a.fact.order - b.fact.order;
    }
    return a.index - b.index;
  });
  return decorated.map((entry) => entry.fact);
}

function formatKeyFactValue(key: string, value: unknown): string {
  if (value === null || value === undefined) {
    return "—";
  }
  if (typeof value === "number" && Number.isFinite(value)) {
    if (CURRENCY_FACT_KEYS.has(key)) {
      return formatCurrencyLabel(value) ?? "—";
    }
    if (AREA_FACT_KEYS.has(key)) {
      return formatSquareMetres(value) ?? "—";
    }
    if (INTEGER_FACT_KEYS.has(key)) {
      return formatIntegerLabel(value) ?? formatNumberWithSpaces(value);
    }
    return formatNumberWithSpaces(value);
  }
  if (typeof value === "string") {
    const trimmed = value.trim();
    if (!trimmed) {
      return "—";
    }
    if (CURRENCY_FACT_KEYS.has(key)) {
      return formatCurrencyLabel(trimmed) ?? trimmed;
    }
    if (AREA_FACT_KEYS.has(key)) {
      return formatSquareMetres(trimmed) ?? trimmed;
    }
    if (INTEGER_FACT_KEYS.has(key)) {
      return formatIntegerLabel(trimmed) ?? trimmed;
    }
    return trimmed;
  }
  return formatPlainLabel(value) ?? "—";
}

function roundToStep(value: number, step: number): number {
  if (!Number.isFinite(value)) {
    return value;
  }
  const safeStep = Number.isFinite(step) && step > 0 ? step : 1;
  return Math.round(value / safeStep) * safeStep;
}

function formatApproxCurrency(
  value: number | null,
  step: number,
  suffix: string,
  options?: { includeSign?: boolean },
): string | null {
  if (typeof value !== "number" || !Number.isFinite(value)) {
    return null;
  }
  const rounded = roundToStep(value, step);
  if (!Number.isFinite(rounded)) {
    return null;
  }
  const includeSign = options?.includeSign ?? false;
  const sign = includeSign && rounded !== 0 ? (rounded > 0 ? "+" : "−") : "";
  const absValue = Math.abs(rounded);
  const formatted = formatNumberWithSpaces(absValue);
  const suffixText = suffix ? suffix.trim() : "";
  const prefix = includeSign && rounded === 0 ? "" : sign;
  const valuePart = prefix ? `${prefix}${formatted}` : formatted;
  const components = ["~", valuePart];
  if (suffixText) {
    components.push(suffixText);
  }
  return components.join(" ").replace(/\s+/g, " ").trim();
}

function formatApproxPercent(
  value: number | null,
  decimals = 1,
  options?: { includeSign?: boolean },
): string | null {
  if (typeof value !== "number" || !Number.isFinite(value)) {
    return null;
  }
  const factor = 10 ** Math.max(0, decimals);
  const rounded = Math.round(value * factor) / factor;
  if (!Number.isFinite(rounded)) {
    return null;
  }
  const includeSign = options?.includeSign ?? false;
  const sign = includeSign && rounded !== 0 ? (rounded > 0 ? "+" : "−") : "";
  const absValue = Math.abs(rounded);
  const formatted = absValue.toLocaleString("nb-NO", {
    minimumFractionDigits: decimals,
    maximumFractionDigits: decimals,
  });
  const prefix = includeSign && rounded === 0 ? "" : sign;
  const valuePart = prefix ? `${prefix}${formatted}` : formatted;
  return `~ ${valuePart} %`.trim();
}

function stripApproxPrefix(value: string | null | undefined): string | null {
  if (!value) {
    return null;
  }
  return value.replace(/^~\s*/, "");
}

>>>>>>> 62006306
function buildFormFromParams(params: Record<string, unknown> | null | undefined): AnalysisPayload {
  return {
    price: params ? formatCurrency(params.price) || DEFAULT_FORM.price : DEFAULT_FORM.price,
    equity: params ? formatCurrency(params.equity) || DEFAULT_FORM.equity : DEFAULT_FORM.equity,
    interest: params ? formatFloat(params.interest) || DEFAULT_FORM.interest : DEFAULT_FORM.interest,
    term_years: params ? formatInteger(params.term_years) || DEFAULT_FORM.term_years : DEFAULT_FORM.term_years,
    rent: params ? formatCurrency(params.rent) || DEFAULT_FORM.rent : DEFAULT_FORM.rent,
    hoa: params ? formatCurrency(params.hoa) || DEFAULT_FORM.hoa : DEFAULT_FORM.hoa,
    maint_pct: params ? formatFloat(params.maint_pct) || DEFAULT_FORM.maint_pct : DEFAULT_FORM.maint_pct,
    vacancy_pct: params ? formatFloat(params.vacancy_pct) || DEFAULT_FORM.vacancy_pct : DEFAULT_FORM.vacancy_pct,
    other_costs: params ? formatCurrency(params.other_costs) || DEFAULT_FORM.other_costs : DEFAULT_FORM.other_costs,
  };
}

function stringOrNull(value: unknown): string | null {
  if (typeof value === "string") {
    const trimmed = value.trim();
    return trimmed || null;
  }
  return null;
}

function extractAnalysisParams(job: JobStatus | null): Record<string, unknown> | null {
  if (!job) {
    return null;
  }
  const resultParams = job.result?.analysis?.input_params;
  if (resultParams && typeof resultParams === "object") {
    return resultParams as Record<string, unknown>;
  }
  const artifacts = job.artifacts && typeof job.artifacts === "object" ? (job.artifacts as Record<string, unknown>) : null;
  const artifactParams = artifacts?.analysis_params;
  if (artifactParams && typeof artifactParams === "object") {
    return artifactParams as Record<string, unknown>;
  }
  return null;
}

function extractListingInfo(job: JobStatus | null): ListingDetailsDTO | null {
  if (!job) {
    return null;
  }
  const resultListing = job.result?.listing;
  if (resultListing && typeof resultListing === "object") {
    return resultListing as ListingDetailsDTO;
  }
  const artifacts = job.artifacts && typeof job.artifacts === "object" ? (job.artifacts as Record<string, unknown>) : null;
  const artifactListing = artifacts?.listing;
  if (artifactListing && typeof artifactListing === "object") {
    return artifactListing as ListingDetailsDTO;
  }
  return null;
}

<<<<<<< HEAD
function collectListingImages(listing: Record<string, unknown>): string[] {
  const results: string[] = [];
  const seen = new Set<string>();
  const visited = new WeakSet<object>();

  const pushCandidate = (value: string | null) => {
    if (value && !seen.has(value)) {
      seen.add(value);
      results.push(value);
    }
  };

  const explore = (value: unknown): void => {
=======
interface ListingImageCollection {
  urls: string[];
  containUrls: string[];
}

function collectListingImages(listing: ListingDetailsDTO): ListingImageCollection {
  const discovered: string[] = [];
  const containCandidates: string[] = [];
  const visited = new WeakSet<object>();

  const pushCandidate = (value: string | null, hint: boolean): void => {
    if (!value) {
      return;
    }
    discovered.push(value);
    if (hint) {
      containCandidates.push(value);
    }
  };

  const explore = (value: unknown, hint: boolean): void => {
>>>>>>> 62006306
    if (value == null) {
      return;
    }
    if (typeof value === "string") {
<<<<<<< HEAD
      pushCandidate(stringOrNull(value));
=======
      const candidate = stringOrNull(value);
      if (!candidate) {
        return;
      }
      const inlineHint = hint || matchesFloorplanKeyword(candidate);
      pushCandidate(candidate, inlineHint);
>>>>>>> 62006306
      return;
    }
    if (Array.isArray(value)) {
      for (const entry of value) {
<<<<<<< HEAD
        explore(entry);
=======
        explore(entry, hint);
>>>>>>> 62006306
      }
      return;
    }
    if (typeof value === "object") {
      const record = value as Record<string, unknown>;
      if (visited.has(record)) {
        return;
      }
      visited.add(record);
<<<<<<< HEAD
=======
      const recordHint = hint || recordIndicatesFloorplan(record);
>>>>>>> 62006306
      const candidateKeys = [
        "url",
        "href",
        "src",
        "large",
        "image",
        "imageUrl",
        "image_url",
        "full",
        "fullsize",
        "original",
        "value",
        "default",
<<<<<<< HEAD
      ];
      for (const key of candidateKeys) {
        if (key in record) {
          explore(record[key]);
        }
      }
      const nestedKeys = ["sizes", "variants", "items", "images", "media"] as const;
      for (const key of nestedKeys) {
        if (key in record) {
          explore(record[key]);
=======
        "floorplan",
        "floorplans",
      ];
      for (const key of candidateKeys) {
        if (key in record) {
          explore(record[key], recordHint);
        }
      }
      const nestedKeys = ["sizes", "variants", "items", "images", "media", "resources", "assets", "entries", "alternatives", "floorplans", "plans"] as const;
      for (const key of nestedKeys) {
        if (key in record) {
          explore(record[key], recordHint);
>>>>>>> 62006306
        }
      }
    }
  };

  const directKeys = [
    "image",
    "image_url",
    "imageUrl",
    "cover_image",
    "coverImage",
    "main_image",
    "mainImage",
    "primary_image",
    "primaryImage",
    "hero_image",
    "heroImage",
    "thumbnail",
    "thumbnailUrl",
    "thumbnail_url",
  ] as const;

  for (const key of directKeys) {
    if (key in listing) {
<<<<<<< HEAD
      explore(listing[key]);
=======
      explore(listing[key], false);
>>>>>>> 62006306
    }
  }

  const collectionPaths = [
    "images",
    "gallery",
    "gallery.images",
    "gallery.items",
    "photos",
    "photos.items",
    "photos.list",
    "media",
    "media.images",
    "media.gallery",
    "media.items",
    "media.resources",
    "media.photos",
    "photo_gallery",
    "photoGallery",
<<<<<<< HEAD
=======
    "floorplans",
    "floorPlans",
    "floor_plans",
    "plans",
    "plans.items",
    "plans.images",
>>>>>>> 62006306
    "carousel",
    "carousel.images",
    "carousel.items",
  ];

  for (const path of collectionPaths) {
    const value = getNestedValue(listing, path);
    if (value !== undefined) {
<<<<<<< HEAD
      explore(value);
    }
  }

  return dedupeImageList(results);
}

function dedupeImageList(values: Iterable<string>): string[] {
  const map = new Map<string, { url: string; score: number; order: number }>();
  let order = 0;

  const toCandidate = (value: string): { key: string; url: string; score: number } | null => {
    const trimmed = value.trim();
    if (!trimmed) {
      return null;
    }
    const withProtocol = trimmed.startsWith("//") ? `https://${trimmed}` : trimmed;
    let url: URL;
    try {
      url = new URL(withProtocol);
    } catch {
      return null;
    }
    url.search = "";
    url.hash = "";

    const rawSegments = url.pathname.split("/").filter(Boolean);
    if (rawSegments.length === 0) {
      return null;
    }

    const cleanedSegments: string[] = [];
    let maxWidth = 0;

    for (let i = 0; i < rawSegments.length; i += 1) {
      const segment = decodeURIComponent(rawSegments[i]);
      const lower = segment.toLowerCase();

      if (lower === "dynamic") {
        if (i + 1 < rawSegments.length) {
          const widthCandidate = decodeURIComponent(rawSegments[i + 1]);
          const widthMatch = widthCandidate.match(/(\d{2,4})/);
          if (widthMatch) {
            const width = Number.parseInt(widthMatch[1], 10);
            if (Number.isFinite(width) && width > maxWidth) {
              maxWidth = width;
            }
          }
          if (/^\d+[xw]?$/i.test(widthCandidate) || /^w\d+$/i.test(widthCandidate)) {
            i += 1;
            continue;
          }
        }
        continue;
      }

      if (/^(?:\d{1,4}(?:x|w)?|w\d{1,4}|h\d{1,4}|c\d{1,4}|s\d{1,4}|q\d{1,4}|m\d{1,4}|xs|sm|md|lg)$/i.test(lower)) {
        continue;
      }

      if (IMAGE_IDENTITY_SEGMENT_IGNORE.has(lower)) {
        continue;
      }

      cleanedSegments.push(segment);
    }

    if (cleanedSegments.length === 0) {
      return null;
    }

    const filenameSegment = cleanedSegments[cleanedSegments.length - 1];
    const siblingSegment = cleanedSegments.length > 1 ? cleanedSegments[cleanedSegments.length - 2] : null;

    const filenameLower = filenameSegment.toLowerCase();
    const dotIndex = filenameLower.lastIndexOf(".");
    const baseName = dotIndex > 0 ? filenameLower.slice(0, dotIndex) : filenameLower;
    const trimmedBaseName = baseName.replace(/[-_](?:\d{1,2}|[a-f0-9]{1,4})$/i, "");
    const identityName = trimmedBaseName || baseName || filenameLower;

    const keySegments = [url.hostname.toLowerCase()];
    if (siblingSegment) {
      keySegments.push(siblingSegment.toLowerCase());
    }
    keySegments.push(identityName);

    const key = keySegments.join("/");
    return { key, url: url.toString(), score: maxWidth };
  };

  for (const value of values) {
    if (typeof value !== "string") {
      continue;
    }
    const candidate = toCandidate(value);
    if (!candidate) {
      continue;
    }
    const existing = map.get(candidate.key);
    if (!existing) {
      map.set(candidate.key, { url: candidate.url, score: candidate.score, order: order++ });
      continue;
    }
    if (candidate.score > existing.score) {
      existing.url = candidate.url;
      existing.score = candidate.score;
    }
  }

  return Array.from(map.values())
    .sort((a, b) => a.order - b.order)
    .map((entry) => entry.url);
=======
      explore(value, false);
    }
  }

  const urls = dedupeImageList(discovered);
  const containSet = identifyFloorplanUrls(urls);
  const dedupedHints = dedupeImageList(containCandidates);
  for (const hint of dedupedHints) {
    containSet.add(hint);
  }

  return {
    urls,
    containUrls: Array.from(containSet),
  };
>>>>>>> 62006306
}

function dedupeImageList(values: Iterable<string>): string[] {
  const map = new Map<string, { url: string; score: number; order: number }>();
  let order = 0;

  const toCandidate = (value: string): { key: string; url: string; score: number } | null => {
    const trimmed = value.trim();
    if (!trimmed) {
      return null;
    }
    const withProtocol = trimmed.startsWith("//") ? `https://${trimmed}` : trimmed;
    let url: URL;
    try {
      url = new URL(withProtocol);
    } catch {
      return null;
    }
    url.search = "";
    url.hash = "";

    const rawSegments = url.pathname.split("/").filter(Boolean);
    if (rawSegments.length === 0) {
      return null;
    }

    const cleanedSegments: string[] = [];
    let maxWidth = 0;

    for (let i = 0; i < rawSegments.length; i += 1) {
      const segment = decodeURIComponent(rawSegments[i]);
      const lower = segment.toLowerCase();

      if (lower === "dynamic") {
        if (i + 1 < rawSegments.length) {
          const widthCandidate = decodeURIComponent(rawSegments[i + 1]);
          const widthMatch = widthCandidate.match(/(\d{2,4})/);
          if (widthMatch) {
            const width = Number.parseInt(widthMatch[1], 10);
            if (Number.isFinite(width) && width > maxWidth) {
              maxWidth = width;
            }
          }
          if (/^\d+[xw]?$/i.test(widthCandidate) || /^w\d+$/i.test(widthCandidate)) {
            i += 1;
            continue;
          }
        }
        continue;
      }

      if (/^(?:\d{1,4}(?:x|w)?|w\d{1,4}|h\d{1,4}|c\d{1,4}|s\d{1,4}|q\d{1,4}|m\d{1,4}|xs|sm|md|lg)$/i.test(lower)) {
        continue;
      }

      if (IMAGE_IDENTITY_SEGMENT_IGNORE.has(lower)) {
        continue;
      }

      cleanedSegments.push(segment);
    }

    if (cleanedSegments.length === 0) {
      return null;
    }

    const filenameSegment = cleanedSegments[cleanedSegments.length - 1];
    const siblingSegment = cleanedSegments.length > 1 ? cleanedSegments[cleanedSegments.length - 2] : null;

    const filenameLower = filenameSegment.toLowerCase();
    const dotIndex = filenameLower.lastIndexOf(".");
    const baseName = dotIndex > 0 ? filenameLower.slice(0, dotIndex) : filenameLower;
    const trimmedBaseName = baseName.replace(/[-_](?:\d{1,2}|[a-f0-9]{1,4})$/i, "");
    const identityName = trimmedBaseName || baseName || filenameLower;

    const keySegments = [url.hostname.toLowerCase()];
    if (siblingSegment) {
      keySegments.push(siblingSegment.toLowerCase());
    }
    keySegments.push(identityName);

    const key = keySegments.join("/");
    return { key, url: url.toString(), score: maxWidth };
  };

  for (const value of values) {
    if (typeof value !== "string") {
      continue;
    }
    const candidate = toCandidate(value);
    if (!candidate) {
      continue;
    }
    const existing = map.get(candidate.key);
    if (!existing) {
      map.set(candidate.key, { url: candidate.url, score: candidate.score, order: order++ });
      continue;
    }
    if (candidate.score > existing.score) {
      existing.url = candidate.url;
      existing.score = candidate.score;
    }
  }

  return Array.from(map.values())
    .sort((a, b) => a.order - b.order)
    .map((entry) => entry.url);
}

function pickListingTitle(listing: ListingDetailsDTO): string | null {
  const keys = ["heading", "title", "name", "summary", "ad_heading"] as const;
  for (const key of keys) {
    const candidate = stringOrNull(listing[key]);
    if (candidate) {
      return candidate;
    }
  }
  return null;
}

function pickListingAddress(listing: ListingDetailsDTO): string | null {
  const directKeys = ["address", "full_address", "location", "address_text", "short_address", "display_address"] as const;
  for (const key of directKeys) {
    const candidate = stringOrNull(listing[key]);
    if (candidate) {
      return candidate;
    }
  }
  const addr = listing.address;
  if (addr && typeof addr === "object") {
    const record = addr as Record<string, unknown>;
    const parts = [
      stringOrNull(record.streetAddress ?? record.street ?? record.street_name),
      stringOrNull(record.postalCode ?? record.postal_code ?? record.zip),
      stringOrNull(record.addressLocality ?? record.city ?? record.municipality),
    ].filter(Boolean) as string[];
    if (parts.length) {
      return parts.join(", ");
    }
  }
  return null;
}

function jobStatusLabel(status: string | undefined): string {
  switch ((status ?? "").toLowerCase()) {
    case "queued":
      return "I kø";
    case "running":
      return "Henter data";
    case "done":
      return "Ferdig";
    case "failed":
      return "Feilet";
    default:
      return status ?? "Ukjent";
  }
}

function jobStatusHeadline(status: JobStatus | null, stateKey: string | undefined): string {
  const key = (stateKey ?? "").toLowerCase();
  const message = stringOrNull(status?.message);
  switch (key) {
    case "queued":
      return "Forbereder analyse";
    case "running":
      return message ?? "Automatisk innhenting pågår";
    case "done":
      return "Analyse fullført";
    case "failed":
      return "Analysen feilet";
    default:
      return jobStatusLabel(key);
  }
}

function normaliseListingUrl(value: string): string {
  if (!value) {
    return "";
  }
  return /^https?:\/\//i.test(value) ? value : `https://${value}`;
}

function colorClass(farge?: string): string {
  switch ((farge ?? "").toLowerCase()) {
    case "red":
      return "score-chip red";
    case "orange":
      return "score-chip orange";
    case "yellow":
      return "score-chip yellow";
    case "green":
      return "score-chip green";
    default:
      return "score-chip neutral";
  }
}

function keyColorClass(farge?: string): string {
  switch ((farge ?? "").toLowerCase()) {
    case "red":
      return "key-value red";
    case "orange":
      return "key-value orange";
    case "yellow":
      return "key-value orange";
    case "green":
      return "key-value green";
    default:
      return "key-value neutral";
  }
}

function scoreFillColor(percent: number | null): string {
  if (percent === null) {
    return "rgba(148, 163, 184, 0.35)";
  }
  if (percent < 32) {
    return STRONG_RED_HEX;
  }
  if (percent < 50) {
    return "#f97316"; // oransje
  }
  if (percent < 66) {
    return "#a3e635"; // grønn-oransje (lime)
  }
  if (percent < 84) {
    return "#22c55e"; // grønn
  }
  return "#14532d"; // mørkegrønn
}

function AnalysisPageContent() {
  const router = useRouter();
  const params = useSearchParams();
  const listing = params.get("listing") ?? "";
  const runToken = params.get("run") ?? "";

  const listingUrl = normaliseListingUrl(listing);

  const [form, setForm] = useState<AnalysisPayload>({ ...DEFAULT_FORM });
  const [analyzing, setAnalyzing] = useState(false);
  const [error, setError] = useState<string | null>(null);
  const [result, setResult] = useState<AnalysisResponse | null>(null);
  const [prospectus, setProspectus] = useState<ProspectusExtract | null>(null);
  const [previewImages, setPreviewImages] = useState<string[]>([]);
<<<<<<< HEAD
=======
  const [previewContainHints, setPreviewContainHints] = useState<Set<string>>(() => new Set());
>>>>>>> 62006306
  const [previewImageIndex, setPreviewImageIndex] = useState(0);
  const [previewTitle, setPreviewTitle] = useState<string | null>(null);
  const [previewAddress, setPreviewAddress] = useState<string | null>(null);
  const [previewLoading, setPreviewLoading] = useState(false);
  const [previewError, setPreviewError] = useState<string | null>(null);
  const [jobError, setJobError] = useState<string | null>(null);
  const [jobId, setJobId] = useState<string | null>(null);
  const [jobStatus, setJobStatus] = useState<JobStatus | null>(null);
  const [jobStarting, setJobStarting] = useState(false);
  const [detailsOpen, setDetailsOpen] = useState(false);
<<<<<<< HEAD
=======
  const [feedbackOpen, setFeedbackOpen] = useState(false);
  const [feedbackCategory, setFeedbackCategory] = useState<FeedbackCategory>("idea");
  const [feedbackMessage, setFeedbackMessage] = useState("");
  const [feedbackEmail, setFeedbackEmail] = useState("");
  const [feedbackSubmitting, setFeedbackSubmitting] = useState(false);
  const [feedbackSuccess, setFeedbackSuccess] = useState(false);
  const [feedbackErrorMessage, setFeedbackErrorMessage] = useState<string | null>(null);
>>>>>>> 62006306
  const jobListingRef = useRef<string | null>(null);
  const jobAppliedRef = useRef<string | null>(null);
  const skipJobInitRef = useRef(process.env.NODE_ENV !== "production");

  const listingDetails = useMemo(() => extractListingInfo(jobStatus), [jobStatus]);
<<<<<<< HEAD

=======
  const listingKeyFacts = useMemo(() => extractKeyFactsRaw(listingDetails), [listingDetails]);
>>>>>>> 62006306
  useEffect(() => {
    if (!listingDetails) {
      setDetailsOpen(false);
    }
  }, [listingDetails]);

  useEffect(() => {
    if (runToken) {
      return;
    }
    const token = Date.now().toString(36);
    const paramsCopy = new URLSearchParams(Array.from(params.entries()));
    paramsCopy.set("run", token);
    router.replace(`?${paramsCopy.toString()}`);
  }, [runToken, params, router]);

  const resetFeedbackForm = () => {
    setFeedbackCategory("idea");
    setFeedbackMessage("");
    setFeedbackEmail("");
    setFeedbackErrorMessage(null);
    setFeedbackSuccess(false);
    setFeedbackSubmitting(false);
  };

  const handleFeedbackOpen = () => {
    resetFeedbackForm();
    setFeedbackOpen(true);
  };

  const handleFeedbackClose = () => {
    setFeedbackOpen(false);
  };

  const decisionUi: DecisionUi | null = result?.decision_ui ?? null;

  const scoreValue = useMemo(() => {
    if (!decisionUi) return null;
    const scoreGauge = decisionUi.scorelinjal;
    const statusScore = decisionUi.status?.score;
    const gaugeValue = typeof scoreGauge?.value === "number" ? scoreGauge.value : undefined;
    return (gaugeValue ?? statusScore) ?? null;
  }, [decisionUi]);

  const scorePercent = useMemo(() => {
    const gauge = decisionUi?.scorelinjal;
    if (gauge && typeof gauge.value === "number" && Number.isFinite(gauge.value)) {
      return Math.max(0, Math.min(100, gauge.value));
    }
    if (typeof scoreValue === "number" && Number.isFinite(scoreValue)) {
      return Math.max(0, Math.min(100, scoreValue));
    }
    return null;
  }, [decisionUi, scoreValue]);

  const scoreColor = colorClass(decisionUi?.scorelinjal?.farge);
  const domLabel = decisionUi?.status?.dom ?? "";
  const statusSentence = decisionUi?.status?.setning ?? "";
  const tg2Items = useMemo(() => prospectus?.tg2 ?? [], [prospectus]);
  const tg3Items = useMemo(() => prospectus?.tg3 ?? [], [prospectus]);
  const watchoutItems = useMemo(() => prospectus?.watchouts ?? [], [prospectus]);
  const prospectusLinks = useMemo(() => prospectus?.links ?? null, [prospectus]);
  const jobLinkInfo = useMemo(() => {
    if (!jobStatus) {
      return null;
    }
    const direct = normaliseProspectusLinks(jobStatus.result?.links);
    if (direct) {
      return direct;
    }
    const artifacts =
      jobStatus.artifacts && typeof jobStatus.artifacts === "object"
        ? (jobStatus.artifacts as Record<string, unknown>)
        : null;
    if (artifacts && "links" in artifacts) {
      return normaliseProspectusLinks((artifacts as { links?: unknown }).links);
    }
    return null;
  }, [jobStatus]);
  const effectiveLinks = prospectusLinks ?? jobLinkInfo;
  const tg2DisplaySource = useMemo(() => sanitizeProspectusItems(tg2Items), [tg2Items]);
  const tg3DisplayItems = useMemo(() => sanitizeProspectusItems(tg3Items), [tg3Items]);
  const watchoutDisplayItems = useMemo(() => sanitizeProspectusItems(watchoutItems), [watchoutItems]);
  const tg2DisplayItems = useMemo(() => {
    if (watchoutDisplayItems.length === 0) {
      return tg2DisplaySource;
    }
    const unique: string[] = [];
    const seen = new Set<string>();
    for (const item of [...tg2DisplaySource, ...watchoutDisplayItems]) {
      if (!item || seen.has(item)) {
        continue;
      }
      seen.add(item);
      unique.push(item);
    }
    return unique;
  }, [tg2DisplaySource, watchoutDisplayItems]);
  const tgDataAvailable = tg2Items.length > 0 || tg3Items.length > 0;
  const hasProspectusSignals = tg2DisplayItems.length > 0 || tg3DisplayItems.length > 0;
  const scoreBreakdownEntries = useMemo(() => {
    const entries = Array.isArray(decisionUi?.score_breakdown)
      ? decisionUi.score_breakdown
      : [];
    const defaults = [
      { id: "econ", label: "Økonomi" },
      { id: "tr", label: "Tilstand" },
    ];
    return defaults.map((template) => {
      const match = entries.find((entry) => entry && entry.id === template.id);
      const rawValue = typeof match?.value === "number" ? match.value : null;
      const value = rawValue === null ? null : Math.max(0, Math.min(100, Math.round(rawValue)));
      return {
        id: template.id,
        label: match?.label ?? template.label,
        value,
      };
    });
  }, [decisionUi]);
  const scoreFillStyle = useMemo(() => {
    const percentValue = scorePercent ?? 0;
    return {
      width: `${percentValue}%`,
      "--score-fill-color": scoreFillColor(scorePercent),
    } as CSSProperties;
  }, [scorePercent]);

  const calculatedMetrics = useMemo(() => {
    const source = result?.calculated_metrics;
    if (!source || typeof source !== "object") {
      return null;
    }
    const record = source as Record<string, unknown>;
    const pick = (key: string) => parseNumber(record[key]);
    const cashflow = pick("cashflow_mnd");
    const breakEven = pick("break_even_leie_mnd");
    const noiYear = pick("noi_aar");
    const roe = pick("roe_pct");
    const loanCost = pick("lanekost_mnd");
    const principalYear = pick("aarlig_nedbetaling_lan");
    if (
      cashflow === null &&
      breakEven === null &&
      noiYear === null &&
      roe === null &&
      loanCost === null &&
      principalYear === null
    ) {
      return null;
    }
    return {
      cashflow,
      breakEven,
      noiYear,
      roe,
      loanCost,
      principalYear,
    };
  }, [result]);

  const analysisMetrics = useMemo(() => {
    const source = result?.metrics;
    if (!source || typeof source !== "object") {
      return null;
    }
    const record = source as Record<string, unknown>;
    const pick = (key: string) => parseNumber(record[key]);
    const cashflow = pick("cashflow");
    if (cashflow === null) {
      return null;
    }
    return {
      cashflow,
    };
  }, [result]);

  const positiveHighlights = useMemo(() => {
    const points: string[] = [];
    const calc = calculatedMetrics;
    const cashflow =
      typeof calc?.cashflow === "number"
        ? calc.cashflow
        : typeof analysisMetrics?.cashflow === "number"
          ? analysisMetrics.cashflow
          : null;
    const roePct = typeof calc?.roe === "number" ? calc.roe : null;

    if (cashflow !== null && cashflow > 0) {
      const valueText = stripApproxPrefix(formatApproxCurrency(cashflow, 100, "kr/mnd", { includeSign: true }));
      if (valueText) {
        points.push(`Månedlig overskudd ca. ${valueText} gir løpende inntekt.`);
      }
    }

    if (roePct !== null && roePct > 0) {
      const roeText = stripApproxPrefix(formatApproxPercent(roePct, 1, { includeSign: true }));
      if (roeText) {
        points.push(`Avkastning på egenkapital ${roeText} (positiv) og indikerer lønnsom kapitalbruk.`);
      }
    }

    return points.slice(0, 2);
  }, [calculatedMetrics, analysisMetrics]);

  const negativeHighlights = useMemo(() => {
    const points: string[] = [];
    const calc = calculatedMetrics;
    const cashflow =
      typeof calc?.cashflow === "number"
        ? calc.cashflow
        : typeof analysisMetrics?.cashflow === "number"
          ? analysisMetrics.cashflow
          : null;
    const roePct = typeof calc?.roe === "number" ? calc.roe : null;

    if (cashflow !== null && cashflow < 0) {
      const valueText = stripApproxPrefix(formatApproxCurrency(cashflow, 100, "kr/mnd", { includeSign: true }));
      if (valueText) {
        points.push(`Månedlig underskudd ca. ${valueText} gir usikker inntekt og kan gi tap.`);
      }
    }

    if (roePct !== null && roePct < 0) {
      const roeText = stripApproxPrefix(formatApproxPercent(roePct, 1, { includeSign: true }));
      if (roeText) {
        points.push(`Negativ avkastning på egenkapital: ${roeText} betyr at kapitalen taper verdi.`);
      }
    }

    return points.slice(0, 2);
  }, [calculatedMetrics, analysisMetrics]);

  const statusKey = (jobStatus?.status ?? "").trim().toLowerCase();
  const jobFailed = statusKey === "failed" || Boolean(jobError);
  const jobInProgress = jobStarting || (jobStatus ? !["done", "failed"].includes(statusKey) : false);
  const submitDisabled = analyzing || (jobInProgress && !jobFailed);
  const fieldsDisabled = analyzing || (jobInProgress && !jobFailed);
  const submitLabel = analyzing ? "Oppdaterer..." : jobFailed ? "Kjør manuelt" : "Oppdater";
  const resourcePdfUrl = useMemo(() => {
    const candidate = effectiveLinks?.salgsoppgave_pdf;
    if (typeof candidate === "string" && candidate.trim()) {
      return candidate.trim();
    }
    return stringOrNull(jobStatus?.pdf_url);
  }, [effectiveLinks, jobStatus]);
  const resourceListingUrl = useMemo(() => {
    const candidate = stringOrNull(listingUrl);
    if (!candidate) {
      return null;
    }
    try {
      return new URL(candidate).toString();
    } catch {
      return null;
    }
  }, [listingUrl]);

  const handleChange = (field: keyof AnalysisPayload) =>
    (event: React.ChangeEvent<HTMLInputElement>) => {
      setForm((prev) => ({ ...prev, [field]: event.target.value }));
    };

  const jobCompleted = useMemo(() => Boolean(result), [result]);

  const previewImageTotal = previewImages.length;
  const safePreviewIndex = previewImageTotal > 0 ? Math.max(0, Math.min(previewImageIndex, previewImageTotal - 1)) : 0;
  const handlePreviewPrevious = () => {
    if (previewImageTotal < 2) {
      return;
    }
    setPreviewImageIndex((prev) => {
      const next = prev - 1;
      return next < 0 ? previewImageTotal - 1 : next;
    });
  };
  const handlePreviewNext = () => {
    if (previewImageTotal < 2) {
      return;
    }
    setPreviewImageIndex((prev) => {
      const next = prev + 1;
      return next >= previewImageTotal ? 0 : next;
    });
  };

  const handleSubmit = async (event: FormEvent<HTMLFormElement>) => {
    event.preventDefault();
    setAnalyzing(true);
    setError(null);

    const payload: AnalysisPayload = {
      ...form,
      tg2_items: tg2Items,
      tg3_items: tg3Items,
      tg_data_available: tgDataAvailable,
      upgrades: prospectus?.upgrades ?? [],
      warnings: watchoutItems,
    };

    try {
      const analysis = await runAnalysis(payload);
      setResult(analysis);
    } catch (err) {
      setError(err instanceof Error ? err.message : "Klarte ikke å hente analyse.");
    } finally {
      setAnalyzing(false);
    }
  };

  const handleFeedbackSubmit = (event: FormEvent<HTMLFormElement>) => {
    event.preventDefault();
    const message = feedbackMessage.trim();
    const emailValue = feedbackEmail.trim();

    if (!message) {
      setFeedbackErrorMessage("Skriv gjerne litt før du sender.");
      return;
    }

    setFeedbackSubmitting(true);
    setFeedbackErrorMessage(null);

    setFeedbackSuccess(true);
    setFeedbackMessage("");
    setFeedbackEmail("");

    void fetch("/api/feedback", {
      method: "POST",
      headers: { "Content-Type": "application/json" },
      body: JSON.stringify({
        category: feedbackCategory,
        message,
        email: emailValue ? emailValue : undefined,
      }),
    })
      .then(async (response) => {
        if (response.ok) {
          return;
        }
        let detail: string | null = null;
        try {
          const data = await response.json();
          if (data && typeof data === "object") {
            if (typeof (data as { detail?: unknown }).detail === "string") {
              detail = (data as { detail: string }).detail;
            } else if (typeof (data as { error?: unknown }).error === "string") {
              detail = (data as { error: string }).error;
            }
          }
        } catch {
          detail = null;
        }
        throw new Error(detail ?? "Kunne ikke sende tilbakemelding.");
      })
      .catch((sendError) => {
        setFeedbackSuccess(false);
        setFeedbackErrorMessage(
          sendError instanceof Error ? sendError.message : "Kunne ikke sende tilbakemelding. Prøv igjen senere.",
        );
      })
      .finally(() => {
        setFeedbackSubmitting(false);
      });
  };

  useEffect(() => {
    if (skipJobInitRef.current) {
      skipJobInitRef.current = false;
      return;
    }
    const trimmed = listing.trim();
    if (!runToken) {
      return;
    }
    // eslint-disable-next-line no-console
    if (!trimmed) {
      jobListingRef.current = null;
      jobAppliedRef.current = null;
      setJobId(null);
      setJobStatus(null);
      setJobError(null);
      return;
    }

    const normalised = normaliseListingUrl(trimmed);
    const key = normalised ? `${normalised}::${runToken}` : runToken ? `::${runToken}` : normalised;
    if (jobListingRef.current === key) {
      return;
    }

    const finnkode = extractFinnkode(trimmed);
    // eslint-disable-next-line no-console
    jobListingRef.current = key;
    jobAppliedRef.current = null;

    setForm({ ...DEFAULT_FORM });
    setResult(null);
    setError(null);
    setJobStatus(null);
    setJobId(null);
    setJobError(null);
    setProspectus(null);
    setPreviewImages([]);
<<<<<<< HEAD
=======
    setPreviewContainHints(new Set());
>>>>>>> 62006306
    setPreviewImageIndex(0);
    setPreviewTitle(null);
    setPreviewAddress(null);
    setPreviewError(null);

    if (!finnkode) {
      setJobError("Fant ikke FINN-kode i lenken.");
      return;
    }

    let cancelled = false;
    setJobStarting(true);

    (async () => {
      // eslint-disable-next-line no-console
      try {
        const job = await startAnalysisJob(finnkode);
        if (cancelled) {
          return;
        }
        // eslint-disable-next-line no-console
        setJobId(job.job_id);
        setJobStatus({ id: job.job_id, status: job.status ?? "queued", finnkode });
      } catch (err) {
        if (!cancelled) {
          setJobError(err instanceof Error ? err.message : "Kunne ikke starte analysen.");
        }
      } finally {
        if (!cancelled) {
          setJobStarting(false);
        }
      }
    })();

    return () => {
      cancelled = true;
      if (jobListingRef.current === key) {
        jobListingRef.current = null;
      }
    };
  }, [listing, runToken]);

  useEffect(() => {
    if (!listing) {
      setPreviewImages([]);
<<<<<<< HEAD
=======
      setPreviewContainHints(new Set());
>>>>>>> 62006306
      setPreviewImageIndex(0);
      setPreviewTitle(null);
      setPreviewError(null);
      setPreviewAddress(null);
      return;
    }

    // eslint-disable-next-line no-console

    let cancelled = false;
    setPreviewLoading(true);
    setPreviewError(null);

    fetch(`/api/listing-preview?url=${encodeURIComponent(listing)}`)
      .then((res) => {
        if (!res.ok) {
          throw new Error(`HTTP ${res.status}`);
        }
        return res.json() as Promise<{
          image?: string | null;
          images?: Array<string | null | undefined> | null;
          title?: string | null;
          address?: string | null;
        }>;
      })
      .then((data) => {
        if (cancelled) {
          return;
        }
        const imageValue = typeof data?.image === "string" && data.image ? data.image : null;
        const imageList = Array.isArray(data?.images)
          ? data.images
              .map((value) => (typeof value === "string" ? value.trim() : ""))
              .filter((value) => Boolean(value))
          : [];
        const uniqueImages = imageList.length > 0 ? dedupeImageList(imageList) : [];
        const titleValue = typeof data?.title === "string" && data.title ? data.title : null;
        const addressValue = typeof data?.address === "string" && data.address ? data.address : null;
        const mergedImages = uniqueImages.length > 0 ? uniqueImages : imageValue ? dedupeImageList([imageValue]) : [];
        setPreviewImages(mergedImages);
<<<<<<< HEAD
=======
        setPreviewContainHints(identifyFloorplanUrls(mergedImages));
>>>>>>> 62006306
        setPreviewImageIndex(0);
        setPreviewTitle(titleValue);
        setPreviewAddress(addressValue);
        if (mergedImages.length === 0) {
          setPreviewError("Fant ikke bilder for denne annonsen.");
        } else {
          setPreviewError(null);
        }
      })
      .catch(() => {
        if (cancelled) {
          return;
        }
        setPreviewImages([]);
<<<<<<< HEAD
=======
        setPreviewContainHints(new Set());
>>>>>>> 62006306
        setPreviewImageIndex(0);
        setPreviewTitle(null);
        setPreviewAddress(null);
        setPreviewError("Kunne ikke hente bilde fra annonsen.");
      })
      .finally(() => {
        if (!cancelled) {
          setPreviewLoading(false);
        }
      });

    return () => {
      cancelled = true;
    };
  }, [listing]);

  useEffect(() => {
    if (!jobId) {
      return;
    }

    // eslint-disable-next-line no-console

    let cancelled = false;
    let timer: ReturnType<typeof setTimeout> | null = null;

    const poll = async () => {
      try {
        // eslint-disable-next-line no-console
        const next = await getJobStatus(jobId);
        if (cancelled) {
          return;
        }
        // eslint-disable-next-line no-console
        setJobStatus(next);
        if (next.status === "failed") {
          setJobError(next.message ?? next.error ?? "Analysen feilet.");
          return;
        }
        setJobError(null);
        if (next.status === "done") {
          return;
        }
        timer = setTimeout(poll, JOB_POLL_INTERVAL);
      } catch (err) {
        // eslint-disable-next-line no-console
        console.error("job status poll failed", jobId, err);
        if (cancelled) {
          return;
        }
        setJobError(err instanceof Error ? err.message : "Klarte ikke å hente jobbstatus.");
        timer = setTimeout(poll, JOB_POLL_INTERVAL * 2);
      }
    };

    poll();

    return () => {
      cancelled = true;
      if (timer) {
        clearTimeout(timer);
      }
    };
  }, [jobId]);

  useEffect(() => {
    if (!jobStatus || !jobId) {
      return;
    }

    const statusKey = (jobStatus.status ?? "").toLowerCase();
    const listingInfo = listingDetails;

    if (statusKey === "done" && jobAppliedRef.current !== jobId) {
      const paramsFromJob = extractAnalysisParams(jobStatus);
      if (paramsFromJob) {
        setForm(buildFormFromParams(paramsFromJob));
      }
      if (jobStatus.result?.analysis) {
        setResult(jobStatus.result.analysis);
      }
      const prospectusExtract = extractProspectusFromJob(jobStatus);
      setProspectus(prospectusExtract);
      if (listingInfo) {
<<<<<<< HEAD
        const images = collectListingImages(listingInfo);
        if (images.length > 0) {
          setPreviewImages((prev) => {
            const combined = dedupeImageList([...prev, ...images]);
            const unchanged = combined.length === prev.length && combined.every((value, index) => value === prev[index]);
            if (unchanged) {
              return prev;
            }
            setPreviewImageIndex((currentIndex) => {
              if (combined.length === 0) {
=======
        const { urls: images, containUrls } = collectListingImages(listingInfo);
        if (images.length > 0) {
          let combined: string[] = [];
          setPreviewImages((prev) => {
            const candidate = dedupeImageList([...prev, ...images]);
            const unchanged = candidate.length === prev.length && candidate.every((value, index) => value === prev[index]);
            if (unchanged) {
              combined = prev;
              return prev;
            }
            setPreviewImageIndex((currentIndex) => {
              if (candidate.length === 0) {
>>>>>>> 62006306
                return 0;
              }
              const safePrevIndex = prev.length > 0 ? Math.max(0, Math.min(currentIndex, prev.length - 1)) : 0;
              const currentImage = prev[safePrevIndex];
              if (currentImage) {
<<<<<<< HEAD
                const preservedIndex = combined.indexOf(currentImage);
=======
                const preservedIndex = candidate.indexOf(currentImage);
>>>>>>> 62006306
                if (preservedIndex !== -1) {
                  return preservedIndex;
                }
              }
<<<<<<< HEAD
              return Math.max(0, Math.min(currentIndex, combined.length - 1));
            });
            return combined;
=======
              return Math.max(0, Math.min(currentIndex, candidate.length - 1));
            });
            combined = candidate;
            return candidate;
          });
          setPreviewContainHints((prev) => {
            if (!combined || combined.length === 0) {
              return new Set<string>();
            }
            return mergeContainHintSet(prev, combined, containUrls);
>>>>>>> 62006306
          });
          setPreviewError(null);
        }
        const addressValue = pickListingAddress(listingInfo);
        if (addressValue) {
          setPreviewAddress(addressValue);
        }
        const titleValue = pickListingTitle(listingInfo);
        if (titleValue) {
          setPreviewTitle(titleValue);
        }
      }
      setPreviewLoading(false);
      jobAppliedRef.current = jobId;
    }

    if (statusKey === "failed" && jobAppliedRef.current !== `${jobId}:failed`) {
      const paramsFromJob = extractAnalysisParams(jobStatus);
      if (paramsFromJob) {
        setForm(buildFormFromParams(paramsFromJob));
      }
      if (jobStatus.result?.analysis) {
        setResult(jobStatus.result.analysis);
      }
      const prospectusExtract = extractProspectusFromJob(jobStatus);
      setProspectus(prospectusExtract);
      if (listingInfo) {
        const addressValue = pickListingAddress(listingInfo);
        if (addressValue) {
          setPreviewAddress(addressValue);
        }
        const titleValue = pickListingTitle(listingInfo);
        if (titleValue) {
          setPreviewTitle(titleValue);
        }
<<<<<<< HEAD
        const images = collectListingImages(listingInfo);
        if (images.length > 0) {
          setPreviewImages((prev) => {
            const combined = dedupeImageList([...prev, ...images]);
            const unchanged = combined.length === prev.length && combined.every((value, index) => value === prev[index]);
            if (unchanged) {
              return prev;
            }
            setPreviewImageIndex((currentIndex) => {
              if (combined.length === 0) {
=======
        const { urls: images, containUrls } = collectListingImages(listingInfo);
        if (images.length > 0) {
          let combined: string[] = [];
          setPreviewImages((prev) => {
            const candidate = dedupeImageList([...prev, ...images]);
            const unchanged = candidate.length === prev.length && candidate.every((value, index) => value === prev[index]);
            if (unchanged) {
              combined = prev;
              return prev;
            }
            setPreviewImageIndex((currentIndex) => {
              if (candidate.length === 0) {
>>>>>>> 62006306
                return 0;
              }
              const safePrevIndex = prev.length > 0 ? Math.max(0, Math.min(currentIndex, prev.length - 1)) : 0;
              const currentImage = prev[safePrevIndex];
              if (currentImage) {
<<<<<<< HEAD
                const preservedIndex = combined.indexOf(currentImage);
=======
                const preservedIndex = candidate.indexOf(currentImage);
>>>>>>> 62006306
                if (preservedIndex !== -1) {
                  return preservedIndex;
                }
              }
<<<<<<< HEAD
              return Math.max(0, Math.min(currentIndex, combined.length - 1));
            });
            return combined;
=======
              return Math.max(0, Math.min(currentIndex, candidate.length - 1));
            });
            combined = candidate;
            return candidate;
          });
          setPreviewContainHints((prev) => {
            if (!combined || combined.length === 0) {
              return new Set<string>();
            }
            return mergeContainHintSet(prev, combined, containUrls);
>>>>>>> 62006306
          });
          setPreviewError(null);
        }
      }
      setPreviewLoading(false);
      jobAppliedRef.current = `${jobId}:failed`;
    }
  }, [jobStatus, jobId, listingDetails]);

  return (
    <>
      <ListingDetailsModal
        open={detailsOpen}
        details={listingDetails}
<<<<<<< HEAD
=======
        keyFacts={listingKeyFacts}
>>>>>>> 62006306
        onClose={() => setDetailsOpen(false)}
        title={previewTitle}
        address={previewAddress}
      />
<<<<<<< HEAD
=======
      <FeedbackDialog
        open={feedbackOpen}
        category={feedbackCategory}
        onSelectCategory={setFeedbackCategory}
        message={feedbackMessage}
        onMessageChange={setFeedbackMessage}
        email={feedbackEmail}
        onEmailChange={setFeedbackEmail}
        submitting={feedbackSubmitting}
        success={feedbackSuccess}
        error={feedbackErrorMessage}
        onClose={handleFeedbackClose}
        onSubmit={handleFeedbackSubmit}
      />
>>>>>>> 62006306
      <section className="analysis-inputs">
        <ListingPreviewCard
          listingUrl={listingUrl}
          imageUrls={previewImages}
<<<<<<< HEAD
=======
          containHints={previewContainHints}
>>>>>>> 62006306
          currentIndex={safePreviewIndex}
          onNavigatePrevious={handlePreviewPrevious}
          onNavigateNext={handlePreviewNext}
          listingTitle={previewTitle}
          listingAddress={previewAddress}
          loading={previewLoading}
          error={previewError}
          statusCard={
            analyzing ? (
              <AnalysisUpdateCard />
            ) : (
              <JobStatusCard
                status={jobStatus}
                jobError={jobError}
                starting={jobStarting}
                completed={jobCompleted}
              />
            )
          }
        />

        <section className="analysis-form-card">
          <div className="form-card-header">
            <ResourceLinkGroup
              pdfUrl={resourcePdfUrl}
              listingUrl={resourceListingUrl}
<<<<<<< HEAD
              detailsAvailable={Boolean(listingDetails && Object.keys(listingDetails).length > 0)}
=======
              linkInfo={effectiveLinks}
>>>>>>> 62006306
              onShowDetails={() => setDetailsOpen(true)}
            />
          </div>
          {jobFailed && !jobCompleted ? (
            <p className="analysis-manual-hint">
              Automatisk innhenting feilet. Fyll inn tallene manuelt og trykk &quot;Kjør manuelt&quot;.
            </p>
          ) : null}
          <form className="analysis-form" onSubmit={handleSubmit}>
            <div className="form-grid">
              <FormField
                label="Kjøpesum"
                value={form.price}
                placeholder="4 500 000"
                onChange={handleChange("price")}
                disabled={fieldsDisabled}
              />
              <FormField
                label="Egenkapital"
                value={form.equity}
                placeholder="675 000"
                onChange={handleChange("equity")}
                disabled={fieldsDisabled}
              />
              <FormField
                label="Rente % p.a."
                value={form.interest}
                placeholder="5.10"
                onChange={handleChange("interest")}
                disabled={fieldsDisabled}
              />
              <FormField
                label="Lånetid (år)"
                value={form.term_years}
                placeholder="30"
                onChange={handleChange("term_years")}
                disabled={fieldsDisabled}
              />
              <FormField
                label="Leie (mnd)"
                value={form.rent}
                placeholder="18 000"
                onChange={handleChange("rent")}
                disabled={fieldsDisabled}
              />
              <FormField
                label="Felleskost (mnd)"
                value={form.hoa}
                placeholder="3 000"
                onChange={handleChange("hoa")}
                disabled={fieldsDisabled}
              />
              <FormField
                label="Vedlikehold % av leie"
                value={form.maint_pct}
                placeholder="6.0"
                onChange={handleChange("maint_pct")}
                disabled={fieldsDisabled}
              />
              <FormField
                label="Andre kost (mnd)"
                value={form.other_costs}
                placeholder="800"
                onChange={handleChange("other_costs")}
                disabled={fieldsDisabled}
              />
              <FormField
                label="Ledighet %"
                value={form.vacancy_pct}
                placeholder="0.0"
                onChange={handleChange("vacancy_pct")}
                disabled={fieldsDisabled}
              />
            </div>

            <div className="analysis-actions">
              <button type="submit" className="analysis-button" disabled={submitDisabled}>
                {submitLabel}
              </button>
              <button type="button" className="analysis-feedback-link" onClick={handleFeedbackOpen}>
                <span className="analysis-feedback-icon" aria-hidden="true">
                  <svg width="16" height="16" viewBox="0 0 20 20" fill="none" focusable="false">
                    <path
                      d="M4.5 3h11A2.5 2.5 0 0 1 18 5.5v6A2.5 2.5 0 0 1 15.5 14H9.3l-3.264 2.75A0.6 0.6 0 0 1 5 16.3V14H4.5A2.5 2.5 0 0 1 2 11.5v-6A2.5 2.5 0 0 1 4.5 3Z"
                      fill="currentColor"
                    />
                  </svg>
                </span>
                <span>Gi oss tilbakemelding</span>
              </button>
            </div>
          </form>
          {error ? <div className="error-banner">{error}</div> : null}
        </section>
      </section>

      {result ? (
        <section className="analysis-results">
          <div className="analysis-results-grid">
            <div className="analysis-score-block">
              <h2 className="analysis-column-title">Resultat – forsterket av OpenAI</h2>
              <div className="score-card">
                <div className="score-card-header">
                  <div>
                    <p className="overline">Total score</p>
                    <div className="score-value">{scoreValue ?? "-"}</div>
                  </div>
                  <span className={scoreColor}>{domLabel || "N/A"}</span>
                </div>
                <div
                  className={`score-progress${scorePercent === 100 ? " complete" : ""}`}
                  role="progressbar"
                  aria-label="Total score"
                  aria-valuemin={0}
                  aria-valuemax={100}
                  aria-valuenow={scorePercent ?? undefined}
                >
                  <span className="score-progress-fill" style={scoreFillStyle} />
                </div>
                <div className="score-breakdown">
                  {scoreBreakdownEntries.map((entry) => {
                    const percent = entry.value ?? 0;
                    const valueText = entry.value === null ? "–" : `${percent}%`;
                    const fillStyle = {
                      width: `${percent}%`,
                      "--score-fill-color": scoreFillColor(entry.value ?? null),
                    } as CSSProperties;
                    return (
                      <div className="score-breakdown-item" key={entry.id}>
                        <div className="score-breakdown-header">
                          <span className="score-breakdown-label">{entry.label}</span>
                          <span className="score-breakdown-value">{valueText}</span>
                        </div>
                        <div
                          className="score-breakdown-bar"
                          role="progressbar"
                          aria-label={entry.label}
                          aria-valuemin={0}
                          aria-valuemax={100}
                          aria-valuenow={entry.value ?? undefined}
                        >
                          <span className="score-breakdown-fill" style={fillStyle} />
                        </div>
                      </div>
                    );
                  })}
                </div>
                <div className="score-card-footer">
                  {statusSentence ? <p className="status-sentence">{statusSentence}</p> : null}
                </div>
              </div>
              {decisionUi?.dom_notat ? <p className="status-note">{decisionUi.dom_notat}</p> : null}
            </div>

            <div className="analysis-score-spacer" aria-hidden="true" />

            <div className="analysis-column analysis-column-economy">
              <div className="key-grid">
                {(decisionUi?.nokkel_tall ?? []).map((item, index) => {
                  const navn = typeof item.navn === "string" ? item.navn : "";
                  const verdi = typeof item.verdi === "string" ? item.verdi : String(item.verdi ?? "");
                  const farge = typeof item.farge === "string" ? item.farge : undefined;
                  return (
                    <div className="key-card" key={`${navn}-${index}`}>
                      <p className="key-name">{navn}</p>
                      <p className={keyColorClass(farge)}>{verdi}</p>
                    </div>
                  );
                })}
              </div>

              <div className="list-grid">
                <DecisionList
                  title="✅ Positiv"
                  items={positiveHighlights}
                  empty="Ingen positive punkter ennå."
                  showPlaceholder={false}
                />
                <DecisionList
                  title="❌ Negativ"
                  items={negativeHighlights}
                  empty="Ingen negative punkter ennå."
                  showPlaceholder={false}
                />
              </div>
            </div>

            <div className="analysis-column analysis-column-prospectus">
<<<<<<< HEAD
              {prospectus ? (
                <div className="prospectus-grid">
                  <ProspectusCard
                    title="🛑 TG3 (alvorlig)"
                    badge={{ label: "Høy risiko", tone: "danger" }}
                    items={prospectus.tg3 ?? []}
                    empty="Ingen TG3-punkter funnet."
                  />
                  <ProspectusCard
                    title="🛠️ Tiltak / bør pusses opp"
                    items={prospectus.upgrades ?? []}
                    empty="Ingen oppgraderingsforslag registrert."
                  />
                  <ProspectusCard
                    title="⚠️ TG2"
                    badge={{ label: "Middels risiko", tone: "warn" }}
                    items={prospectus.tg2 ?? []}
                    empty="Ingen TG2-punkter funnet."
                  />
                  <ProspectusCard
                    title="👀 Vær oppmerksom på"
                    items={prospectus.watchouts ?? []}
                    empty="Ingen risikopunkter notert."
                  />
                  <ProspectusCard
                    title="❓ Spørsmål til megler"
                    items={(prospectus.questions ?? [])
                      .map((question) => formatProspectusQuestion(question))
                      .filter(Boolean)}
                    empty="Ingen spørsmål generert."
                    className="prospectus-card-span"
                  />
                </div>
              ) : (
                <div className="prospectus-empty">
                  <p>Ingen salgsoppgave analysert ennå.</p>
                  <p className="prospectus-empty-note">
                    Last opp eller hent salgsoppgaven for å se risiko- og tiltaksvurderinger.
                  </p>
                </div>
              )}
=======
              <div className="prospectus-grid">
                <ProspectusCard
                  title="⚠️ TG2"
                  badge={{ label: "Middels risiko", tone: "warn" }}
                  items={tg2DisplayItems}
                  empty="Ingen TG2- eller observasjonspunkter funnet ennå."
                />
                <ProspectusCard
                  title="🛑 TG3 (alvorlig)"
                  badge={{ label: "Høy risiko", tone: "danger" }}
                  items={tg3DisplayItems}
                  empty="Ingen TG3-punkter funnet ennå."
                />
                <ProspectusLinkCard linkInfo={effectiveLinks} />
              </div>
>>>>>>> 62006306
            </div>
          </div>
        </section>
      ) : null}
    </>
  );
}

export default function AnalysisPage() {
  return (
    <main className="page-gradient">
      <PageContainer>
        <SiteHeader showAction actionHref="/" />
        <Suspense
          fallback={
            <section className="analysis-hero">
              <p className="lede">Laster analyse …</p>
            </section>
          }
        >
          <AnalysisPageContent />
        </Suspense>
        <SiteFooter />
      </PageContainer>
    </main>
  );
}

interface ListingPreviewCardProps {
  listingUrl: string | null;
  listingTitle: string | null;
  listingAddress: string | null;
  imageUrls: string[];
<<<<<<< HEAD
=======
  containHints?: Set<string>;
>>>>>>> 62006306
  currentIndex: number;
  onNavigatePrevious: () => void;
  onNavigateNext: () => void;
  loading: boolean;
  error: string | null;
  statusCard?: ReactNode;
}

interface JobStatusCardProps {
  status: JobStatus | null;
  jobError: string | null;
  starting: boolean;
  completed: boolean;
}

function AnalysisUpdateCard() {
  return (
    <div className="job-card" role="status">
      <p className="job-label">Oppdaterer analyse</p>
      <p className="job-value">Beregner på nytt</p>
      <div className="job-progress">
        <span className="job-progress-fill indeterminate" />
      </div>
      <p className="job-message">Oppdaterer økonomitall basert på parametrene.</p>
    </div>
  );
}

function JobStatusCard({ status, jobError, starting, completed }: JobStatusCardProps) {
  if (!status && !starting && !jobError && !completed) {
    return null;
  }

  const derivedState = completed ? "done" : undefined;
  const stateKey = status?.status ?? derivedState ?? (jobError ? "failed" : starting ? "queued" : undefined);
  const label = jobStatusHeadline(status, stateKey);
  const progressValueRaw = typeof status?.progress === "number" ? Math.max(0, Math.min(100, status.progress)) : null;
  const isActive = stateKey !== "failed" && stateKey !== "done";
  const progressValue = isActive ? null : (stateKey === "done" ? 100 : progressValueRaw);
  const showIndeterminate = isActive;
  const showProgress = stateKey !== "failed";
  const failureMessage = stateKey === "failed"
    ? stringOrNull(status?.message) ?? stringOrNull(status?.error) ?? jobError
    : null;

  return (
    <div className="job-card">
      <p className="job-label">Automatisk innhenting</p>
      <p className="job-value">{label}</p>
      {showProgress ? (
        <div
          className={`job-progress${stateKey === "done" ? " complete" : ""}`}
          role="progressbar"
          aria-label="Fremdrift for automatisk innhenting"
          aria-valuemin={0}
          aria-valuemax={100}
          aria-valuenow={showIndeterminate ? undefined : progressValue ?? undefined}
        >
          <span
            className={`job-progress-fill${showIndeterminate ? " indeterminate" : ""}`}
            style={progressValue !== null ? { width: `${progressValue}%` } : undefined}
          />
        </div>
      ) : null}
      {failureMessage ? <p className="job-message">{failureMessage}</p> : null}
    </div>
  );
}

type ListingFieldConfig = {
  label: string;
  keys: string[];
  format?: (value: unknown) => string | null;
};

const LISTING_DETAIL_FIELDS: ListingFieldConfig[] = [
  { label: "Totalpris", keys: ["total_price", "pricing.total", "pricing.total_price"], format: formatCurrencyLabel },
  { label: "Prisantydning", keys: ["asking_price", "pricing.asking_price", "price_asking"], format: formatCurrencyLabel },
  { label: "Omkostninger", keys: ["costs", "pricing.costs", "omkostninger"], format: formatCurrencyLabel },
  { label: "Felleskostnader", keys: ["hoa_month", "shared_costs_month", "felleskostnader_mnd"], format: formatCurrencyLabel },
  { label: "Formuesverdi", keys: ["formuesverdi", "tax_value"], format: formatCurrencyLabel },
  { label: "Boligtype", keys: ["property_type", "housing_type", "type"] },
  { label: "Eierform", keys: ["ownership_type", "ownership", "ownership_form"] },
  { label: "Soverom", keys: ["bedrooms", "bedroom_count"], format: formatIntegerLabel },
  { label: "Rom", keys: ["rooms", "room_count"], format: formatIntegerLabel },
  { label: "Primærrom", keys: ["primary_room", "primary_room_m2", "prom"], format: formatSquareMetres },
  { label: "Bruksareal", keys: ["area_m2", "bra_m2", "usable_area", "bra"], format: formatSquareMetres },
  { label: "Eksternt bruksareal", keys: ["external_bra_m2", "external_area"], format: formatSquareMetres },
  { label: "Tomt", keys: ["plot_area", "plot_area_m2", "plot_m2"], format: formatSquareMetres },
  { label: "Byggeår", keys: ["built_year", "construction_year", "year_built"], format: formatIntegerLabel },
  { label: "Energimerking", keys: ["energy_label", "energy_rating", "energy"], format: formatEnergyLabel },
];

interface ResourceLinkGroupProps {
  pdfUrl: string | null;
  listingUrl: string | null;
<<<<<<< HEAD
  detailsAvailable: boolean;
  onShowDetails: () => void;
}

function ResourceLinkGroup({ pdfUrl, listingUrl, detailsAvailable, onShowDetails }: ResourceLinkGroupProps) {
=======
  linkInfo?: ProspectusLinks | null;
  onShowDetails: () => void;
}

function ResourceLinkGroup({ pdfUrl, listingUrl, linkInfo, onShowDetails }: ResourceLinkGroupProps) {
  const [discoveredPdfUrl, setDiscoveredPdfUrl] = useState<string | null>(null);
  const [discoveringPdf, setDiscoveringPdf] = useState(false);
  const primaryPdfUrl = linkInfo?.salgsoppgave_pdf ?? pdfUrl;

  useEffect(() => {
    if (primaryPdfUrl) {
      setDiscoveredPdfUrl(null);
      setDiscoveringPdf(false);
      return;
    }
    if (!listingUrl) {
      setDiscoveredPdfUrl(null);
      setDiscoveringPdf(false);
      return;
    }
    let cancelled = false;
    const controller = new AbortController();
    setDiscoveringPdf(true);
    const params = new URLSearchParams({ listing: listingUrl });
    fetch(`/api/finn-prospect?${params.toString()}`, {
      cache: "no-store",
      signal: controller.signal,
    })
      .then(async (res) => {
        if (!res.ok) {
          return null;
        }
        try {
          const data = (await res.json()) as { url?: string | null };
          return typeof data.url === "string" && data.url ? data.url : null;
        } catch {
          return null;
        }
      })
      .then((nextUrl) => {
        if (cancelled) {
          return;
        }
        setDiscoveredPdfUrl(nextUrl);
      })
      .catch(() => {
        if (!cancelled) {
          setDiscoveredPdfUrl(null);
        }
      })
      .finally(() => {
        if (!cancelled) {
          setDiscoveringPdf(false);
        }
      });
    return () => {
      cancelled = true;
      controller.abort();
    };
  }, [listingUrl, primaryPdfUrl]);

  const fallbackProspectLink = buildFinnProspectLink(listingUrl);
  const salgsoppgaveHref = primaryPdfUrl ?? discoveredPdfUrl ?? fallbackProspectLink;
  const salgsoppgaveState = primaryPdfUrl
    ? "primary"
    : discoveredPdfUrl
      ? "discovered"
      : fallbackProspectLink
        ? "fallback"
        : null;
  const salgsoppgaveLabel =
    salgsoppgaveState === "discovered"
      ? "Åpne salgsoppgaven (direkte PDF fra FINN)"
      : salgsoppgaveState === "fallback"
        ? "Åpne salgsoppgaven i FINN-annonsen"
        : undefined;
  const disabledTitle = linkInfo?.message ?? "Ikke funnet";
  const anchorTitle =
    linkInfo?.message ??
    (typeof linkInfo?.confidence === "number" ? `Konfidens ${Math.round(linkInfo.confidence * 100)}%` : undefined);
>>>>>>> 62006306
  return (
    <div className="resource-links" aria-label="Ressurser">
      {salgsoppgaveHref ? (
        <a
          className={`resource-chip${salgsoppgaveState ? ` ${salgsoppgaveState}` : ""}`}
          href={salgsoppgaveHref}
          target="_blank"
          rel="noopener noreferrer"
          aria-label={salgsoppgaveLabel}
          title={anchorTitle}
          aria-busy={salgsoppgaveState !== "primary" && discoveringPdf ? "true" : undefined}
        >
          Salgsoppgave (PDF)
        </a>
      ) : (
        <span className="resource-chip disabled" aria-disabled="true" title={disabledTitle}>
          Salgsoppgave (PDF)
        </span>
      )}
      {listingUrl ? (
        <a className="resource-chip" href={listingUrl} target="_blank" rel="noopener noreferrer">
          Annonse
        </a>
      ) : (
        <span className="resource-chip disabled" aria-disabled="true">
          Annonse
        </span>
      )}
<<<<<<< HEAD
      {detailsAvailable ? (
        <button type="button" className="resource-chip" onClick={onShowDetails}>
          Alle detaljer
        </button>
      ) : (
        <span className="resource-chip disabled" aria-disabled="true">
          Alle detaljer
        </span>
      )}
=======
      <button type="button" className="resource-chip" onClick={onShowDetails} aria-haspopup="dialog">
        Nøkkeltall
      </button>
>>>>>>> 62006306
    </div>
  );
}

interface ListingDetailsModalProps {
  open: boolean;
<<<<<<< HEAD
  details: Record<string, unknown> | null;
=======
  details: ListingDetailsDTO | null;
  keyFacts?: KeyFactRaw[];
>>>>>>> 62006306
  onClose: () => void;
  title: string | null;
  address: string | null;
}

<<<<<<< HEAD
function ListingDetailsModal({ open, details, onClose, title, address }: ListingDetailsModalProps) {
=======
function ListingDetailsModal({ open, details, keyFacts, onClose, title, address }: ListingDetailsModalProps) {
>>>>>>> 62006306
  useEffect(() => {
    if (!open) {
      return;
    }
    const handleKeydown = (event: KeyboardEvent) => {
      if (event.key === "Escape") {
        onClose();
      }
    };
    const previousOverflow = document.body.style.overflow;
    document.addEventListener("keydown", handleKeydown);
    document.body.style.overflow = "hidden";
    return () => {
      document.body.style.overflow = previousOverflow;
      document.removeEventListener("keydown", handleKeydown);
    };
  }, [open, onClose]);

<<<<<<< HEAD
  const detailItems = useMemo(() => {
    if (!open || !details) {
      return [] as Array<{ label: string; value: string }>;
    }
    const record = details as Record<string, unknown>;
    return LISTING_DETAIL_FIELDS.map((field) => {
      for (const key of field.keys) {
        const raw = getNestedValue(record, key);
        if (raw === undefined || raw === null) {
          continue;
        }
        const formatted = field.format ? field.format(raw) : formatPlainLabel(raw);
        if (formatted) {
          return { label: field.label, value: formatted };
        }
      }
      return null;
    }).filter(Boolean) as Array<{ label: string; value: string }>;
  }, [details, open]);
=======
  const facts = useMemo<KeyFactRaw[]>(() => {
    const source = keyFacts && keyFacts.length ? keyFacts : extractKeyFactsRaw(details);
    if (!source || !source.length) {
      return [];
    }
    const decorated = source.map((fact, index) => ({
      fact,
      index,
    }));
    decorated.sort((a, b) => {
      const orderA = Number.isFinite(a.fact.order) ? a.fact.order : a.index;
      const orderB = Number.isFinite(b.fact.order) ? b.fact.order : b.index;
      if (orderA !== orderB) {
        return orderA - orderB;
      }
      return a.index - b.index;
    });
    return decorated.map((entry) => entry.fact);
  }, [details, keyFacts]);

  const displayFacts = useMemo<KeyFactRaw[]>(() => {
    if (!facts.length) {
      return facts;
    }
    const decorated = facts.map((fact, index) => {
      const labelKey = normaliseFactLabel(fact.label);
      const priority = labelKey !== null && KEY_FACT_PRIORITY_MAP.has(labelKey)
        ? KEY_FACT_PRIORITY_MAP.get(labelKey) ?? index
        : KEY_FACT_PRIORITY_BASE + index;
      return { fact, index, priority };
    });
    decorated.sort((a, b) => {
      if (a.priority !== b.priority) {
        return a.priority - b.priority;
      }
      return a.index - b.index;
    });
    return decorated.map((entry) => entry.fact);
  }, [facts]);
>>>>>>> 62006306

  if (!open) {
    return null;
  }

<<<<<<< HEAD
  const heading = "Boligdetaljer";
=======
  const heading = "Nøkkeltall";
>>>>>>> 62006306
  const subtitle = address || title;

  return (
    <div className="listing-details-overlay" role="dialog" aria-modal="true" aria-labelledby="listing-details-title">
      <div className="listing-details-modal">
        <button type="button" className="listing-details-close" aria-label="Lukk detaljer" onClick={onClose}>
          ×
        </button>
        <h2 className="listing-details-title" id="listing-details-title">
          {heading}
        </h2>
        {subtitle ? <p className="listing-details-subtitle">{subtitle}</p> : null}
<<<<<<< HEAD
        {detailItems.length ? (
          <div className="listing-details-grid">
            {detailItems.map((item) => (
              <div key={item.label} className="listing-details-item">
                <span className="listing-details-item-label">{item.label}</span>
                <span className="listing-details-item-value">{item.value}</span>
              </div>
            ))}
          </div>
        ) : (
          <p className="listing-details-empty">Detaljer er ikke tilgjengelig for denne annonsen ennå.</p>
=======
        {displayFacts.length ? (
          <div className="listing-details-grid">
            {displayFacts.map((fact, index) => {
              const key = `${fact.order ?? index}-${index}-${fact.label}`;
              const labelText = fact.label;
              const valueText = fact.value;
              const isEnergyLabel = ENERGY_LABEL_REGEX.test(labelText);
              const energyTone = isEnergyLabel ? classifyEnergyLabelTone(valueText) : null;
              const valueClasses = ["listing-details-item-value"];
              if (isEnergyLabel) {
                valueClasses.push("listing-details-energy");
                if (energyTone) {
                  valueClasses.push(`listing-details-energy-${energyTone}`);
                }
              }
              return (
                <div key={key} className="listing-details-item">
                  <span className="listing-details-item-label">{labelText}</span>
                  <span className={valueClasses.join(" ")}>{valueText}</span>
                </div>
              );
            })}
          </div>
        ) : (
          <p className="listing-details-empty">Nøkkeltall er ikke tilgjengelig for denne annonsen ennå.</p>
        )}
      </div>
    </div>
  );
}

interface FeedbackDialogProps {
  open: boolean;
  category: FeedbackCategory;
  onSelectCategory: (category: FeedbackCategory) => void;
  message: string;
  onMessageChange: (value: string) => void;
  email: string;
  onEmailChange: (value: string) => void;
  submitting: boolean;
  success: boolean;
  error: string | null;
  onClose: () => void;
  onSubmit: (event: FormEvent<HTMLFormElement>) => void;
}

function FeedbackDialog({
  open,
  category,
  onSelectCategory,
  message,
  onMessageChange,
  email,
  onEmailChange,
  submitting,
  success,
  error,
  onClose,
  onSubmit,
}: FeedbackDialogProps) {
  const titleId = useId();
  const messageId = useId();
  const emailId = useId();
  const optionGroupId = useId();
  const overlayPointerDownRef = useRef(false);

  useEffect(() => {
    if (!open) {
      return;
    }
    const handleKeydown = (event: KeyboardEvent) => {
      if (event.key === "Escape") {
        onClose();
      }
    };
    const previousOverflow = document.body.style.overflow;
    document.addEventListener("keydown", handleKeydown);
    document.body.style.overflow = "hidden";
    return () => {
      document.body.style.overflow = previousOverflow;
      document.removeEventListener("keydown", handleKeydown);
    };
  }, [open, onClose]);

  if (!open) {
    return null;
  }

  const handleOverlayPointerDown = (event: ReactPointerEvent<HTMLDivElement>) => {
    overlayPointerDownRef.current = event.target === event.currentTarget;
  };

  const handleOverlayClick = (event: MouseEvent<HTMLDivElement>) => {
    if (event.target === event.currentTarget && overlayPointerDownRef.current) {
      onClose();
    }
    overlayPointerDownRef.current = false;
  };

  return (
    <div
      className="feedback-overlay"
      role="dialog"
      aria-modal="true"
      aria-labelledby={titleId}
      onPointerDown={handleOverlayPointerDown}
      onClick={handleOverlayClick}
    >
      <div className="feedback-modal" onClick={(event) => event.stopPropagation()}>
        <button type="button" className="feedback-close" aria-label="Lukk tilbakemeldingsskjema" onClick={onClose}>
          ×
        </button>
        {success ? (
          <div className="feedback-success">
            <h2 className="feedback-title" id={titleId}>
              Takk for tilbakemeldingen!
            </h2>
            <p>Vi tar kontakt dersom vi trenger mer informasjon.</p>
            <button type="button" className="analysis-button" onClick={onClose}>
              Lukk
            </button>
          </div>
        ) : (
          <>
            <div className="feedback-header">
              <span className="feedback-badge" aria-hidden="true">
                Vi lytter
              </span>
              <h2 className="feedback-title" id={titleId}>
                Gi oss tilbakemelding
              </h2>
              <p className="feedback-description">Fortell oss hva som fungerer, og hva vi kan forbedre.</p>
            </div>
            <form className="feedback-form" onSubmit={onSubmit}>
              <input type="hidden" name="category" value={category} />
              <div className="feedback-content-grid">
                <section className="feedback-options" aria-labelledby={optionGroupId}>
                  <span className="feedback-group-title" id={optionGroupId}>
                    Hva gjelder tilbakemeldingen?
                  </span>
                  <div className="feedback-option-list" role="radiogroup" aria-labelledby={optionGroupId}>
                    {FEEDBACK_OPTIONS.map((option) => {
                      const selected = option.id === category;
                      return (
                        <button
                          key={option.id}
                          type="button"
                          className={`feedback-option${selected ? " selected" : ""}`}
                          onClick={() => onSelectCategory(option.id)}
                          aria-pressed={selected}
                          disabled={submitting}
                        >
                          <span className="feedback-option-key">{option.shortcut}</span>
                          <span className="feedback-option-body">
                            <span className="feedback-option-label">{option.label}</span>
                            <span className="feedback-option-desc">{option.description}</span>
                          </span>
                        </button>
                      );
                    })}
                  </div>
                </section>
                <section className="feedback-fields">
                  <div className="feedback-field feedback-field-message">
                    <label className="feedback-field-label" htmlFor={messageId}>
                      Tilbakemelding
                    </label>
                    <textarea
                      id={messageId}
                      name="message"
                      value={message}
                      onChange={(event) => onMessageChange(event.target.value)}
                      placeholder="Del tanker, utfordringer eller ønsker..."
                      required
                      disabled={submitting}
                    />
                  </div>
                  <div className="feedback-field feedback-field-email">
                    <label className="feedback-field-label" htmlFor={emailId}>
                      E-post (valgfritt)
                    </label>
                    <input
                      id={emailId}
                      type="email"
                      name="email"
                      value={email}
                      onChange={(event) => onEmailChange(event.target.value)}
                      placeholder="navn@virksomhet.no"
                      disabled={submitting}
                    />
                  </div>
                </section>
              </div>
              {error ? <p className="feedback-error">{error}</p> : null}
              <div className="feedback-actions">
                <button type="submit" className="analysis-button" disabled={submitting}>
                  {submitting ? "Sender..." : "Send"}
                </button>
              </div>
            </form>
          </>
>>>>>>> 62006306
        )}
      </div>
    </div>
  );
}

function ListingPreviewCard({
  listingUrl,
  listingTitle,
  listingAddress,
  imageUrls,
<<<<<<< HEAD
=======
  containHints,
>>>>>>> 62006306
  currentIndex,
  onNavigatePrevious,
  onNavigateNext,
  loading,
  error,
  statusCard,
}: ListingPreviewCardProps) {
  const hasListing = Boolean(listingUrl);
  const imageCount = Array.isArray(imageUrls) ? imageUrls.length : 0;
  const hasImages = imageCount > 0;
  const safeIndex = hasImages ? Math.max(0, Math.min(currentIndex, imageCount - 1)) : 0;
  const currentImage = hasImages ? imageUrls[safeIndex] : null;
  const shouldContainImage = useMemo(() => {
    if (!currentImage) {
      return false;
    }
<<<<<<< HEAD
    const lowered = currentImage.toLowerCase();
    return /plan|plantegning|floor/.test(lowered);
  }, [currentImage]);
=======
    if (containHints?.has(currentImage)) {
      return true;
    }
    const normalised = normaliseImageUrlForContain(currentImage) ?? currentImage;
    return matchesFloorplanKeyword(normalised);
  }, [containHints, currentImage]);
>>>>>>> 62006306
  const heading = (() => {
    const trimmedAddress = listingAddress?.trim();
    if (trimmedAddress) {
      return trimmedAddress;
    }
    const trimmedTitle = listingTitle?.trim();
    if (trimmedTitle) {
      return trimmedTitle;
    }
    if (!hasListing || !listingUrl) {
      return null;
    }
    const normalizedListingUrl = listingUrl?.trim();
    if (!normalizedListingUrl) {
      return null;
    }
    try {
      const url = new URL(normalizedListingUrl);
      const pathname = decodeURIComponent(url.pathname.replace(/\/+$/, ""));
      const segments = pathname.split("/").filter(Boolean);
      if (segments.length > 0 && !segments[segments.length - 1].includes(".")) {
        return segments.join(" ");
      }
      return url.hostname;
    } catch {
      return normalizedListingUrl.replace(/^https?:\/\//i, "");
    }
  })();
  const srStatus = (() => {
    if (loading) {
      return "Laster forhåndsvisning fra FINN";
    }
    if (!hasListing) {
      return "Ingen FINN-lenke valgt";
    }
    if (!hasImages) {
      return error ?? "Fant ikke bilder for denne annonsen";
    }
    const baseDescription = listingAddress ?? listingTitle ?? "Bilde fra FINN-annonsen";
    return imageCount > 1
      ? `Viser bilde ${safeIndex + 1} av ${imageCount} fra FINN-annonsen`
      : baseDescription;
  })();
  const altText = (() => {
    const baseDescription = listingAddress ?? listingTitle ?? "Bilde fra FINN-annonsen";
    if (!hasImages) {
      return baseDescription;
    }
    return imageCount > 1 ? `${baseDescription} (${safeIndex + 1} av ${imageCount})` : baseDescription;
  })();
  const navigationDisabled = imageCount < 2;

  return (
    <aside className="listing-preview-card">
      {heading ? <h2 className="preview-heading">{heading}</h2> : null}
      <div className="preview-frame">
        {currentImage ? (
          <>
            <img
              src={currentImage}
              alt={altText}
              className={shouldContainImage ? "listing-image listing-image-contain" : "listing-image"}
            />
            {imageCount > 1 ? (
              <>
                <button
                  type="button"
                  className="preview-nav-button preview-nav-prev"
                  onClick={onNavigatePrevious}
                  disabled={navigationDisabled}
                  aria-label="Forrige bilde"
                >
                  <span aria-hidden="true">{"<"}</span>
                </button>
                <button
                  type="button"
                  className="preview-nav-button preview-nav-next"
                  onClick={onNavigateNext}
                  disabled={navigationDisabled}
                  aria-label="Neste bilde"
                >
                  <span aria-hidden="true">{">"}</span>
                </button>
                <div className="preview-index" aria-label={`Totalt ${imageCount} bilder`}>
                  {safeIndex + 1} / {imageCount}
                </div>
              </>
            ) : null}
          </>
        ) : (
          <div className="listing-placeholder">
            <span>{srStatus}</span>
          </div>
        )}
      </div>
      {currentImage ? <span className="sr-only">{srStatus}</span> : null}
      {statusCard ? <div className="listing-status-card">{statusCard}</div> : null}
    </aside>
  );
}

interface FormFieldProps {
  label: string;
  value: string;
  placeholder?: string;
  onChange: (event: React.ChangeEvent<HTMLInputElement>) => void;
  disabled?: boolean;
}

function FormField({ label, value, placeholder, onChange, disabled }: FormFieldProps) {
  const fieldClass = disabled ? "form-field form-field-disabled" : "form-field";
  return (
    <label className={fieldClass}>
      <span>{label}</span>
      <input value={value} placeholder={placeholder} onChange={onChange} disabled={disabled} />
    </label>
  );
}

interface DecisionListProps {
  title: string;
  items: string[];
  empty: string;
  showPlaceholder?: boolean;
}

function DecisionList({ title, items, empty, showPlaceholder = true }: DecisionListProps) {
  const hasItems = items.length > 0;
  return (
    <div className="decision-card">
      <h3>{title}</h3>
      {hasItems ? (
        <ul>
          {items.slice(0, 6).map((item) => (
            <li key={item}>{item}</li>
          ))}
        </ul>
      ) : showPlaceholder ? (
        <p className="placeholder">{empty}</p>
      ) : null}
    </div>
  );
}

interface ProspectusCardProps {
  title: string;
  items: string[];
  empty: string;
  badge?: { label: string; tone: "danger" | "warn" | "info" };
  className?: string;
}

function ProspectusCard({ title, items, empty, badge, className }: ProspectusCardProps) {
  const hasItems = items.length > 0;
  const cardClass = className ? `prospectus-card ${className}` : "prospectus-card";
  return (
    <div className={cardClass}>
      <div className="prospectus-card-header">
        <h3>{title}</h3>
        {badge ? <span className={`prospectus-badge ${badge.tone}`}>{badge.label}</span> : null}
      </div>
      {hasItems ? (
        <ul>
          {items.slice(0, 6).map((item, index) => (
            <li key={`${item}-${index}`}>{item}</li>
          ))}
        </ul>
      ) : (
        <p className="placeholder">{empty}</p>
      )}
    </div>
  );
}

<<<<<<< HEAD
function formatProspectusQuestion(raw: string): string {
  const trimmed = raw.trim();
  if (!trimmed) {
    return "";
  }

  const stripped = stripOuterQuotes(trimmed);
  const cleaned = stripped.replace(/^[•\-\s]+/, "").replace(/\s+/g, " ").trim();
  if (!cleaned) {
    return "";
  }

  const base = cleaned.replace(/[?!\.]+$/, "").trim();
  if (!base) {
    return "";
  }

  const lowerBase = base.toLowerCase();
  const questionWords = /^(kan|har|hva|hvem|hvilke|hvilken|hvilket|hvordan|når|hvor|finnes|er|skal|bør|må|kommer|stemmer|vil|blir|får)\b/;
  if (questionWords.test(lowerBase)) {
    const question = ensureQuestionMark(cleaned);
    return question ? wrapWithQuotes(capitaliseFirst(question)) : "";
  }

  const [primaryRaw, secondaryRaw] = base.split(/:\s*/, 2);
  const primary = primaryRaw.trim();
  const secondary = secondaryRaw?.trim() ?? "";
  const primaryLower = primary.toLowerCase();
  const secondaryLower = secondary.toLowerCase();
  const primaryLcFirst = lowerCaseFirst(primary);
  const secondaryLcFirst = lowerCaseFirst(secondary);

  const combinedLower = `${primaryLower} ${secondaryLower}`.trim();

  const hasCost = includesAny(combinedLower, [
    "kostnad",
    "kostnader",
    "kostnadsram",
    "pris",
    "utgift",
    "estimert",
    "anslått",
    "budsjett",
    "totalpris",
  ]);
  const hasTimeline = includesAny(combinedLower, ["timing", "tidspunkt", "tidshorisont", "planlagt", "planlagte"]);
  const hasWork = includesAny(combinedLower, ["oppgradering", "rehabilitering", "utskifting", "renovering", "tiltak"]);

  let question: string;

  if (secondary) {
    if (primaryLower.includes("tilstandsrapport")) {
      question = buildConditionReportQuestion(secondary);
    } else if (includesAny(primaryLower, ["dokumentasjon", "fdv", "kvittering"])) {
      question = `Kan du sende dokumentasjon på ${secondaryLcFirst}`;
    } else if (hasCost) {
      question = buildCostQuestion(secondaryLcFirst, primaryLower);
    } else if (includesAny(primaryLower, ["avvik", "mangel", "mangler"])) {
      question = `Finnes det ${secondaryLcFirst} relatert til ${primaryLcFirst}`;
    } else if (hasWork) {
      question = `Hva er status på ${secondaryLcFirst} knyttet til ${primaryLcFirst}`;
    } else {
      question = `Kan du avklare ${secondaryLcFirst} i ${primaryLcFirst}`;
    }
  } else {
    if (includesAny(primaryLower, ["dokumentasjon", "fdv", "kvittering"])) {
      question = `Kan du sende ${primaryLcFirst}`;
    } else if (primaryLower.includes("tilstandsrapport")) {
      question = `Kan du dele detaljer fra ${primaryLcFirst}`;
    } else if (includesAny(primaryLower, ["alder", "tilstand", "tilstandsgrad", "levetid"])) {
      question = `Hva er ${primaryLcFirst}`;
    } else if (includesAny(primaryLower, ["avvik", "mangel", "mangler"])) {
      question = `Finnes det ${primaryLcFirst}`;
    } else if (hasCost) {
      question = buildCostQuestion(primaryLcFirst, primaryLower);
    } else if (hasTimeline || includesAny(primaryLower, ["planlagt", "planlagte", "planer"]) || hasWork) {
      question = hasTimeline ? `Hva er tidshorisonten for ${primaryLcFirst}` : `Hva er status på ${primaryLcFirst}`;
    } else if (includesAny(primaryLower, ["ansvar", "ansvarlig"])) {
      question = `Hvem har ${primaryLcFirst}`;
    } else {
      question = `Kan du avklare ${primaryLcFirst}`;
    }
  }

  const finalQuestion = question.trim();
  if (!finalQuestion) {
    return "";
  }

  return wrapWithQuotes(capitaliseFirst(ensureQuestionMark(finalQuestion)));
}

function lowerCaseFirst(value: string): string {
  if (!value) {
    return "";
  }
  return value.charAt(0).toLowerCase() + value.slice(1);
}

function capitaliseFirst(value: string): string {
  if (!value) {
    return "";
  }
  return value.charAt(0).toUpperCase() + value.slice(1);
}

function stripOuterQuotes(value: string): string {
  return value.replace(/^["'“”«»]+/, "").replace(/["'“”«»]+$/, "");
}

function ensureQuestionMark(value: string): string {
  const trimmed = value.trim();
  if (!trimmed) {
    return "";
  }
  return trimmed.endsWith("?") ? trimmed : `${trimmed}?`;
}

function wrapWithQuotes(value: string): string {
  const trimmed = value.trim();
  if (!trimmed) {
    return "";
  }
  const alreadyWrapped = (trimmed.startsWith("\"") && trimmed.endsWith("\"")) || (trimmed.startsWith("«") && trimmed.endsWith("»"));
  return alreadyWrapped ? trimmed : `"${trimmed}"`;
}

function includesAny(value: string, needles: string[]): boolean {
  if (!value) {
    return false;
  }
  return needles.some((needle) => value.includes(needle));
}

function buildConditionReportQuestion(secondary: string): string {
  const trimmed = secondary.trim();
  if (!trimmed) {
    return "Kan du utdype funnene fra tilstandsrapporten";
  }

  const lower = trimmed.toLowerCase();
  const hasTG3 = lower.includes("tg3");
  const hasTG2 = lower.includes("tg2");
  const hasCosts = includesAny(lower, ["kostnad", "kostnader", "kostnadsram", "pris", "utgift", "estimert", "anslått"]);
  const hasMeasures = includesAny(lower, ["tiltak", "utbedring", "reparasjon", "rehabilitering", "oppgradering"]);

  if (hasTG3 || hasTG2) {
    let tgSubject = "";
    if (hasTG3 && hasTG2) {
      tgSubject = "TG3- og TG2-punktene";
    } else if (hasTG3) {
      tgSubject = "TG3-punktene";
    } else if (hasTG2) {
      tgSubject = "TG2-punktene";
    }
    if (hasCosts) {
      return `Kan du beskrive ${tgSubject} og anslåtte utbedringskostnader`;
    }
    return `Kan du beskrive ${tgSubject} som er identifisert`;
  }

  const topic = extractQuestionTopic(trimmed);
  const topicLcFirst = topic ? lowerCaseFirst(topic) : lowerCaseFirst(trimmed);
  const topicLower = (topic || trimmed).toLowerCase();

  if (hasCosts) {
    return buildCostQuestion(topicLcFirst, topicLower);
  }
  if (hasMeasures) {
    const target = topicLcFirst || "dette området";
    return `Hvilke tiltak anbefaler du for ${target}`;
  }

  return `Kan du utdype ${topicLcFirst || lowerCaseFirst(trimmed)}`;
}

function extractQuestionTopic(phrase: string): string {
  let result = phrase.trim();
  result = result.replace(/^(detaljer|detaljene|oversikt|informasjon|info)\s+(om|for)\s+/i, "");
  result = result.replace(/^(anbefalte|anbefalt|foreslåtte|mulige|planlagte|eventuelle)\s+tiltak\s+for\s+/i, "");
  result = result.replace(/^tiltak\s+for\s+/i, "");
  result = result.replace(/^(kostnader|kostnadsoverslag|kostnadsanslag|kostnadsramme|pris)\s+for\s+/i, "");
  result = result.replace(/^(kontroll|tilsyn|vurdering|status)\s+av\s+/i, "");
  result = result.replace(/^(kontroll|tilsyn|vurdering|status)\s+for\s+/i, "");
  result = result.replace(/^(oppfølging|informasjon)\s+om\s+/i, "");
  return result.trim();
}

function buildCostQuestion(subject: string, baseHint?: string): string {
  const trimmed = subject.trim();
  const base = (baseHint ?? subject).trim().toLowerCase();
  if (!trimmed && !base) {
    return "Hva er anslått kostnad";
  }

  const lowerSubject = trimmed.toLowerCase();
  const costless = trimmed
    .replace(/^(kostnadsrammen?|kostnadene?|kostnader|kostnaden|kostnad)\s*(for\s*)?/i, "")
    .replace(/^(pris(en)?)\s*(for\s*)?/i, "")
    .replace(/^(budsjett(et)?)\s*(for\s*)?/i, "")
    .replace(/^(totalpris(en)?)\s*(for\s*)?/i, "")
    .trim();
  const rest = costless ? lowerCaseFirst(costless) : "";

  if (base.startsWith("pris") || lowerSubject.startsWith("pris")) {
    return rest ? `Hva er prisen for ${rest}` : "Hva er prisen";
  }
  if (base.startsWith("kostnadsram") || lowerSubject.startsWith("kostnadsram")) {
    return rest ? `Hva er kostnadsrammen for ${rest}` : "Hva er kostnadsrammen";
  }
  if (base.startsWith("budsjett") || lowerSubject.startsWith("budsjett")) {
    return rest ? `Hva er budsjettet for ${rest}` : "Hva er budsjettet";
  }
  if (base.startsWith("kostnad") || lowerSubject.startsWith("kostnad")) {
    return rest ? `Hva er anslått kostnad for ${rest}` : "Hva er anslått kostnad";
  }
  if (base.startsWith("kostnader") || lowerSubject.startsWith("kostnader")) {
    return rest ? `Hva er anslåtte kostnader for ${rest}` : "Hva er anslåtte kostnader";
  }
  if (base.startsWith("totalpris") || lowerSubject.startsWith("totalpris")) {
    return rest ? `Hva er totalprisen for ${rest}` : "Hva er totalprisen";
  }

  if (rest) {
    return `Hva er anslått kostnad for ${rest}`;
  }

  return "Hva er anslått kostnad";
=======
interface ProspectusLinkCardProps {
  linkInfo: ProspectusLinks | null;
}

function ProspectusLinkCard({ linkInfo }: ProspectusLinkCardProps) {
  const href = typeof linkInfo?.salgsoppgave_pdf === "string" && linkInfo.salgsoppgave_pdf.trim()
    ? linkInfo.salgsoppgave_pdf.trim()
    : null;
  const confidenceText =
    typeof linkInfo?.confidence === "number" && Number.isFinite(linkInfo.confidence)
      ? `Konfidens ${Math.round(linkInfo.confidence * 100)}%`
      : null;
  const anchorTitle = linkInfo?.message ?? confidenceText ?? undefined;
  const disabledTitle = linkInfo?.message ?? "Ikke funnet";
  const fallbackMessage = !href ? linkInfo?.message ?? "Ikke funnet" : null;
  return (
    <div className="prospectus-card prospectus-salgsoppgave-card">
      <div className="prospectus-card-header">
        <h3>Salgsoppgave</h3>
      </div>
      <div className="prospectus-actions">
        {href ? (
          <a className="prospectus-action primary" href={href} target="_blank" rel="noopener noreferrer" title={anchorTitle}>
            Salgsoppgave (PDF)
          </a>
        ) : (
          <button type="button" className="prospectus-action primary" disabled title={disabledTitle}>
            Salgsoppgave (PDF)
          </button>
        )}
        {href && confidenceText ? <span className="prospectus-confidence">{confidenceText}</span> : null}
      </div>
      {fallbackMessage ? <p className="prospectus-empty-note">{fallbackMessage}</p> : null}
    </div>
  );
>>>>>>> 62006306
}

function toStringArray(value: unknown, limit?: number): string[] {
  if (!Array.isArray(value)) {
    return [];
  }
  const cleaned = value
    .map((item) => {
      if (typeof item === "string") {
        return item.trim();
      }
      if (item === null || item === undefined) {
        return "";
      }
      return String(item).trim();
    })
    .filter(Boolean);
  if (typeof limit === "number" && limit > 0) {
    return cleaned.slice(0, limit);
  }
  return cleaned;
}

const PROSPECTUS_LABEL_WITH_PREPOSITION = /\b(?:for|ved|til|på|av|og)\s+TG\s*[-/]*\s*(?:2|3)\b[,;:]?/gi;
const PROSPECTUS_LABEL_PATTERN = /\bTG\s*[-/]*\s*(?:2|3)\b[):\s,.;-]*/gi;
const PROSPECTUS_CJK_PATTERN = /[\u3000-\u303f\u3040-\u30ff\u31f0-\u31ff\u3400-\u4dbf\u4e00-\u9fff\uf900-\ufaff]/g;
const PROSPECTUS_COMPONENT_TERMS = [
  "bad",
  "baderom",
  "vaskerom",
  "vatrm",
  "kjokken",
  "kjokkeninnredning",
  "kjeller",
  "loft",
  "tak",
  "taket",
  "taktekking",
  "takstein",
  "takbelegg",
  "pipe",
  "piper",
  "skorstein",
  "vindu",
  "vinduer",
  "dorer",
  "ytterdor",
  "ytterdoer",
  "innervegg",
  "yttervegg",
  "vegg",
  "vegger",
  "gulv",
  "bjelkelag",
  "grunnmur",
  "fundament",
  "drener",
  "radon",
  "ventilasjon",
  "avtrekk",
  "terrasse",
  "balkong",
  "veranda",
  "rekkverk",
  "trapp",
  "fasade",
  "kledning",
  "isolasjon",
  "mur",
  "betong",
  "puss",
  "sikringsskap",
  "elanlegg",
  "elektrisk",
  "elektro",
  "varmtvannsbereder",
  "bereder",
  "ror",
  "avlop",
  "avloppsror",
  "sanitar",
  "sluk",
  "membran",
  "vatrom",
  "garasje",
  "carport",
  "bod",
  "takstol",
  "bjaelke",
  "loftsbjelke",
  "nedlop",
  "takrenne",
  "renne",
  "yttertett",
  "tegl",
  "grunn",
];
const PROSPECTUS_ISSUE_TERMS = [
  "ikke godkjent",
  "fukt",
  "fuktskade",
  "lekk",
  "rate",
  "raate",
  "mugg",
  "sopp",
  "skade",
  "skader",
  "sprekk",
  "sprekker",
  "defekt",
  "mangel",
  "avvik",
  "korrosjon",
  "rust",
  "utett",
  "svikt",
  "brudd",
  "fare",
  "risiko",
  "eldre",
  "gammel",
  "slitt",
  "slitasje",
  "oppgradering",
  "utbedring",
  "rehab",
  "oppussing",
  "avrenning",
  "setnings",
  "skjev",
  "ubehandlet",
  "sprukket",
  "manglende",
  "ukjent",
  "byttes",
  "bytte",
  "ma skiftes",
  "utskift",
  "brann",
  "brannfare",
  "kondens",
  "tett",
];

function simplifyProspectusValue(value: string): string {
  return value
    .toLowerCase()
    .replace(/ø/g, "o")
    .replace(/å/g, "a")
    .replace(/æ/g, "ae")
    .replace(/é/g, "e")
    .replace(/ö/g, "o")
    .replace(/ü/g, "u");
}

function prospectusTokens(value: string): string[] {
  return value.split(/[^a-z0-9]+/).filter(Boolean);
}

function containsProspectusTerm(value: string, term: string, tokens: string[]): boolean {
  if (term.includes(" ")) {
    return value.includes(term);
  }
  return tokens.includes(term);
}

function isSpecificProspectusEntry(value: string): boolean {
  const trimmed = value.trim();
  if (!trimmed) {
    return false;
  }
  const simplified = simplifyProspectusValue(trimmed);
  if (simplified.length < 8) {
    return false;
  }
  const tokens = prospectusTokens(simplified);
  if (containsProspectusTerm(simplified, "ikke godkjent", tokens)) {
    return true;
  }
  const hasComponent = PROSPECTUS_COMPONENT_TERMS.some((term) =>
    containsProspectusTerm(simplified, term, tokens),
  );
  if (!hasComponent) {
    return false;
  }
  const hasIssue = PROSPECTUS_ISSUE_TERMS.some((term) => containsProspectusTerm(simplified, term, tokens));
  if (hasIssue) {
    return true;
  }
  return trimmed.split(/\s+/).length >= 3;
}

function sanitizeProspectusEntry(value: string): string {
  let result = value.replace(PROSPECTUS_LABEL_WITH_PREPOSITION, " ");
  result = result.replace(PROSPECTUS_LABEL_PATTERN, " ");
  result = result.replace(PROSPECTUS_CJK_PATTERN, "");
  result = result.replace(/\(\s*\)/g, " ");
  result = result.replace(/\s{2,}/g, " ");
  result = result.replace(/\s*,\s*/g, ", ");
  result = result.replace(/\s*;\s*/g, "; ");
  result = result.replace(/\s*:\s*/g, ": ");
  result = result.replace(/\s*\.\s*/g, ". ");
  result = result.trim();
  if (result.startsWith("(") && result.endsWith(")")) {
    result = result.slice(1, -1).trim();
  }
  result = result.replace(/^[,:;.\-]+/, "").replace(/[,:;.\-]+$/, "").trim();
  return result;
}

function sanitizeProspectusItems(items: readonly string[]): string[] {
  const seen = new Set<string>();
  const cleaned: string[] = [];
  for (const item of items) {
    const sanitized = sanitizeProspectusEntry(item).trim();
    if (!sanitized || !isSpecificProspectusEntry(sanitized)) {
      continue;
    }
    const key = simplifyProspectusValue(sanitized);
    if (seen.has(key)) {
      continue;
    }
    seen.add(key);
    cleaned.push(sanitized);
    if (cleaned.length >= 10) {
      break;
    }
  }
  return cleaned;
}

function normaliseProspectusLinks(value: unknown): ProspectusLinks | null {
  if (!value || typeof value !== "object") {
    return null;
  }
  const record = value as Record<string, unknown>;
  const hrefCandidate = (() => {
    const possibleKeys = ["salgsoppgave_pdf", "salgsoppgavePdf", "pdf", "url"];
    for (const key of possibleKeys) {
      const raw = record[key];
      if (typeof raw === "string" && raw.trim()) {
        return raw.trim();
      }
    }
    return null;
  })();
  const confidenceCandidate = record.confidence ?? record.score ?? record.confidence_score;
  let confidence: number | null = null;
  if (typeof confidenceCandidate === "number" && Number.isFinite(confidenceCandidate)) {
    confidence = Math.min(1, Math.max(0, confidenceCandidate));
  } else if (typeof confidenceCandidate === "string") {
    const parsed = Number.parseFloat(confidenceCandidate);
    if (Number.isFinite(parsed)) {
      confidence = Math.min(1, Math.max(0, parsed));
    }
  }
  const message =
    typeof record.message === "string" && record.message.trim() ? record.message.trim() : null;

  if (!hrefCandidate && confidence === null && !message) {
    return null;
  }

  return {
    salgsoppgave_pdf: hrefCandidate,
    confidence,
    message,
  };
}

function normaliseProspectusExtract(value: unknown): ProspectusExtract | null {
  if (!value || typeof value !== "object") {
    return null;
  }
  const record = value as Record<string, unknown>;
  const tg3 = toStringArray(record.tg3);
  const tg2 = toStringArray(record.tg2);
  const upgrades = toStringArray(record.upgrades);
  const watchouts = toStringArray(record.watchouts);
  const questions = toStringArray(record.questions);
  const links =
    normaliseProspectusLinks(record.links) ??
    normaliseProspectusLinks(record.Links) ??
    null;
  const extract: ProspectusExtract = {
    summary_md: typeof record.summary_md === "string" ? record.summary_md : undefined,
    tg3,
    tg2,
    upgrades,
    watchouts,
    questions,
    links: links ?? undefined,
  };
  if (
    !extract.summary_md &&
    tg3.length === 0 &&
    tg2.length === 0 &&
    upgrades.length === 0 &&
    watchouts.length === 0 &&
    questions.length === 0 &&
    !links
  ) {
    return null;
  }
  return extract;
}

function extractProspectusFromJob(job: JobStatus | null): ProspectusExtract | null {
  if (!job) {
    return null;
  }
  const directLinks = normaliseProspectusLinks(job.result?.links);
  let fallbackLinks: ProspectusLinks | null = directLinks;
  const resultExtract = job.result?.ai_extract;
  if (resultExtract) {
    const normalised = normaliseProspectusExtract(resultExtract);
    if (normalised) {
      if (!normalised.links && fallbackLinks) {
        return { ...normalised, links: fallbackLinks };
      }
      return normalised;
    }
  }
  const artifacts = job.artifacts && typeof job.artifacts === "object" ? (job.artifacts as Record<string, unknown>) : null;
  if (!fallbackLinks && artifacts && "links" in artifacts) {
    fallbackLinks = normaliseProspectusLinks((artifacts as { links?: unknown }).links);
  }
  if (artifacts && "ai_extract" in artifacts) {
    const normalised = normaliseProspectusExtract((artifacts as { ai_extract?: unknown }).ai_extract);
    if (normalised) {
      if (!normalised.links && fallbackLinks) {
        return { ...normalised, links: fallbackLinks };
      }
      return normalised;
    }
  }
  if (fallbackLinks) {
    return { links: fallbackLinks };
  }
  return null;
}<|MERGE_RESOLUTION|>--- conflicted
+++ resolved
@@ -59,8 +59,6 @@
   "variant",
   "quality",
 ]);
-<<<<<<< HEAD
-=======
 
 const FLOORPLAN_KEYWORDS = [
   "floorplan",
@@ -230,7 +228,6 @@
   }
   return merged;
 }
->>>>>>> 62006306
 
 function extractFinnkode(raw: string): string | null {
   const trimmed = raw.trim();
@@ -407,8 +404,6 @@
   return null;
 }
 
-<<<<<<< HEAD
-=======
 type ListingKeyFact = {
   key: string;
   label?: string | null;
@@ -744,7 +739,6 @@
   return value.replace(/^~\s*/, "");
 }
 
->>>>>>> 62006306
 function buildFormFromParams(params: Record<string, unknown> | null | undefined): AnalysisPayload {
   return {
     price: params ? formatCurrency(params.price) || DEFAULT_FORM.price : DEFAULT_FORM.price,
@@ -799,21 +793,6 @@
   return null;
 }
 
-<<<<<<< HEAD
-function collectListingImages(listing: Record<string, unknown>): string[] {
-  const results: string[] = [];
-  const seen = new Set<string>();
-  const visited = new WeakSet<object>();
-
-  const pushCandidate = (value: string | null) => {
-    if (value && !seen.has(value)) {
-      seen.add(value);
-      results.push(value);
-    }
-  };
-
-  const explore = (value: unknown): void => {
-=======
 interface ListingImageCollection {
   urls: string[];
   containUrls: string[];
@@ -835,30 +814,21 @@
   };
 
   const explore = (value: unknown, hint: boolean): void => {
->>>>>>> 62006306
     if (value == null) {
       return;
     }
     if (typeof value === "string") {
-<<<<<<< HEAD
-      pushCandidate(stringOrNull(value));
-=======
       const candidate = stringOrNull(value);
       if (!candidate) {
         return;
       }
       const inlineHint = hint || matchesFloorplanKeyword(candidate);
       pushCandidate(candidate, inlineHint);
->>>>>>> 62006306
       return;
     }
     if (Array.isArray(value)) {
       for (const entry of value) {
-<<<<<<< HEAD
-        explore(entry);
-=======
         explore(entry, hint);
->>>>>>> 62006306
       }
       return;
     }
@@ -868,10 +838,7 @@
         return;
       }
       visited.add(record);
-<<<<<<< HEAD
-=======
       const recordHint = hint || recordIndicatesFloorplan(record);
->>>>>>> 62006306
       const candidateKeys = [
         "url",
         "href",
@@ -885,18 +852,6 @@
         "original",
         "value",
         "default",
-<<<<<<< HEAD
-      ];
-      for (const key of candidateKeys) {
-        if (key in record) {
-          explore(record[key]);
-        }
-      }
-      const nestedKeys = ["sizes", "variants", "items", "images", "media"] as const;
-      for (const key of nestedKeys) {
-        if (key in record) {
-          explore(record[key]);
-=======
         "floorplan",
         "floorplans",
       ];
@@ -909,7 +864,6 @@
       for (const key of nestedKeys) {
         if (key in record) {
           explore(record[key], recordHint);
->>>>>>> 62006306
         }
       }
     }
@@ -934,11 +888,7 @@
 
   for (const key of directKeys) {
     if (key in listing) {
-<<<<<<< HEAD
-      explore(listing[key]);
-=======
       explore(listing[key], false);
->>>>>>> 62006306
     }
   }
 
@@ -958,15 +908,12 @@
     "media.photos",
     "photo_gallery",
     "photoGallery",
-<<<<<<< HEAD
-=======
     "floorplans",
     "floorPlans",
     "floor_plans",
     "plans",
     "plans.items",
     "plans.images",
->>>>>>> 62006306
     "carousel",
     "carousel.images",
     "carousel.items",
@@ -975,12 +922,21 @@
   for (const path of collectionPaths) {
     const value = getNestedValue(listing, path);
     if (value !== undefined) {
-<<<<<<< HEAD
-      explore(value);
-    }
-  }
-
-  return dedupeImageList(results);
+      explore(value, false);
+    }
+  }
+
+  const urls = dedupeImageList(discovered);
+  const containSet = identifyFloorplanUrls(urls);
+  const dedupedHints = dedupeImageList(containCandidates);
+  for (const hint of dedupedHints) {
+    containSet.add(hint);
+  }
+
+  return {
+    urls,
+    containUrls: Array.from(containSet),
+  };
 }
 
 function dedupeImageList(values: Iterable<string>): string[] {
@@ -1088,130 +1044,6 @@
   return Array.from(map.values())
     .sort((a, b) => a.order - b.order)
     .map((entry) => entry.url);
-=======
-      explore(value, false);
-    }
-  }
-
-  const urls = dedupeImageList(discovered);
-  const containSet = identifyFloorplanUrls(urls);
-  const dedupedHints = dedupeImageList(containCandidates);
-  for (const hint of dedupedHints) {
-    containSet.add(hint);
-  }
-
-  return {
-    urls,
-    containUrls: Array.from(containSet),
-  };
->>>>>>> 62006306
-}
-
-function dedupeImageList(values: Iterable<string>): string[] {
-  const map = new Map<string, { url: string; score: number; order: number }>();
-  let order = 0;
-
-  const toCandidate = (value: string): { key: string; url: string; score: number } | null => {
-    const trimmed = value.trim();
-    if (!trimmed) {
-      return null;
-    }
-    const withProtocol = trimmed.startsWith("//") ? `https://${trimmed}` : trimmed;
-    let url: URL;
-    try {
-      url = new URL(withProtocol);
-    } catch {
-      return null;
-    }
-    url.search = "";
-    url.hash = "";
-
-    const rawSegments = url.pathname.split("/").filter(Boolean);
-    if (rawSegments.length === 0) {
-      return null;
-    }
-
-    const cleanedSegments: string[] = [];
-    let maxWidth = 0;
-
-    for (let i = 0; i < rawSegments.length; i += 1) {
-      const segment = decodeURIComponent(rawSegments[i]);
-      const lower = segment.toLowerCase();
-
-      if (lower === "dynamic") {
-        if (i + 1 < rawSegments.length) {
-          const widthCandidate = decodeURIComponent(rawSegments[i + 1]);
-          const widthMatch = widthCandidate.match(/(\d{2,4})/);
-          if (widthMatch) {
-            const width = Number.parseInt(widthMatch[1], 10);
-            if (Number.isFinite(width) && width > maxWidth) {
-              maxWidth = width;
-            }
-          }
-          if (/^\d+[xw]?$/i.test(widthCandidate) || /^w\d+$/i.test(widthCandidate)) {
-            i += 1;
-            continue;
-          }
-        }
-        continue;
-      }
-
-      if (/^(?:\d{1,4}(?:x|w)?|w\d{1,4}|h\d{1,4}|c\d{1,4}|s\d{1,4}|q\d{1,4}|m\d{1,4}|xs|sm|md|lg)$/i.test(lower)) {
-        continue;
-      }
-
-      if (IMAGE_IDENTITY_SEGMENT_IGNORE.has(lower)) {
-        continue;
-      }
-
-      cleanedSegments.push(segment);
-    }
-
-    if (cleanedSegments.length === 0) {
-      return null;
-    }
-
-    const filenameSegment = cleanedSegments[cleanedSegments.length - 1];
-    const siblingSegment = cleanedSegments.length > 1 ? cleanedSegments[cleanedSegments.length - 2] : null;
-
-    const filenameLower = filenameSegment.toLowerCase();
-    const dotIndex = filenameLower.lastIndexOf(".");
-    const baseName = dotIndex > 0 ? filenameLower.slice(0, dotIndex) : filenameLower;
-    const trimmedBaseName = baseName.replace(/[-_](?:\d{1,2}|[a-f0-9]{1,4})$/i, "");
-    const identityName = trimmedBaseName || baseName || filenameLower;
-
-    const keySegments = [url.hostname.toLowerCase()];
-    if (siblingSegment) {
-      keySegments.push(siblingSegment.toLowerCase());
-    }
-    keySegments.push(identityName);
-
-    const key = keySegments.join("/");
-    return { key, url: url.toString(), score: maxWidth };
-  };
-
-  for (const value of values) {
-    if (typeof value !== "string") {
-      continue;
-    }
-    const candidate = toCandidate(value);
-    if (!candidate) {
-      continue;
-    }
-    const existing = map.get(candidate.key);
-    if (!existing) {
-      map.set(candidate.key, { url: candidate.url, score: candidate.score, order: order++ });
-      continue;
-    }
-    if (candidate.score > existing.score) {
-      existing.url = candidate.url;
-      existing.score = candidate.score;
-    }
-  }
-
-  return Array.from(map.values())
-    .sort((a, b) => a.order - b.order)
-    .map((entry) => entry.url);
 }
 
 function pickListingTitle(listing: ListingDetailsDTO): string | null {
@@ -1350,10 +1182,7 @@
   const [result, setResult] = useState<AnalysisResponse | null>(null);
   const [prospectus, setProspectus] = useState<ProspectusExtract | null>(null);
   const [previewImages, setPreviewImages] = useState<string[]>([]);
-<<<<<<< HEAD
-=======
   const [previewContainHints, setPreviewContainHints] = useState<Set<string>>(() => new Set());
->>>>>>> 62006306
   const [previewImageIndex, setPreviewImageIndex] = useState(0);
   const [previewTitle, setPreviewTitle] = useState<string | null>(null);
   const [previewAddress, setPreviewAddress] = useState<string | null>(null);
@@ -1364,8 +1193,6 @@
   const [jobStatus, setJobStatus] = useState<JobStatus | null>(null);
   const [jobStarting, setJobStarting] = useState(false);
   const [detailsOpen, setDetailsOpen] = useState(false);
-<<<<<<< HEAD
-=======
   const [feedbackOpen, setFeedbackOpen] = useState(false);
   const [feedbackCategory, setFeedbackCategory] = useState<FeedbackCategory>("idea");
   const [feedbackMessage, setFeedbackMessage] = useState("");
@@ -1373,17 +1200,12 @@
   const [feedbackSubmitting, setFeedbackSubmitting] = useState(false);
   const [feedbackSuccess, setFeedbackSuccess] = useState(false);
   const [feedbackErrorMessage, setFeedbackErrorMessage] = useState<string | null>(null);
->>>>>>> 62006306
   const jobListingRef = useRef<string | null>(null);
   const jobAppliedRef = useRef<string | null>(null);
   const skipJobInitRef = useRef(process.env.NODE_ENV !== "production");
 
   const listingDetails = useMemo(() => extractListingInfo(jobStatus), [jobStatus]);
-<<<<<<< HEAD
-
-=======
   const listingKeyFacts = useMemo(() => extractKeyFactsRaw(listingDetails), [listingDetails]);
->>>>>>> 62006306
   useEffect(() => {
     if (!listingDetails) {
       setDetailsOpen(false);
@@ -1787,10 +1609,7 @@
     setJobError(null);
     setProspectus(null);
     setPreviewImages([]);
-<<<<<<< HEAD
-=======
     setPreviewContainHints(new Set());
->>>>>>> 62006306
     setPreviewImageIndex(0);
     setPreviewTitle(null);
     setPreviewAddress(null);
@@ -1836,10 +1655,7 @@
   useEffect(() => {
     if (!listing) {
       setPreviewImages([]);
-<<<<<<< HEAD
-=======
       setPreviewContainHints(new Set());
->>>>>>> 62006306
       setPreviewImageIndex(0);
       setPreviewTitle(null);
       setPreviewError(null);
@@ -1880,10 +1696,7 @@
         const addressValue = typeof data?.address === "string" && data.address ? data.address : null;
         const mergedImages = uniqueImages.length > 0 ? uniqueImages : imageValue ? dedupeImageList([imageValue]) : [];
         setPreviewImages(mergedImages);
-<<<<<<< HEAD
-=======
         setPreviewContainHints(identifyFloorplanUrls(mergedImages));
->>>>>>> 62006306
         setPreviewImageIndex(0);
         setPreviewTitle(titleValue);
         setPreviewAddress(addressValue);
@@ -1898,10 +1711,7 @@
           return;
         }
         setPreviewImages([]);
-<<<<<<< HEAD
-=======
         setPreviewContainHints(new Set());
->>>>>>> 62006306
         setPreviewImageIndex(0);
         setPreviewTitle(null);
         setPreviewAddress(null);
@@ -1986,18 +1796,6 @@
       const prospectusExtract = extractProspectusFromJob(jobStatus);
       setProspectus(prospectusExtract);
       if (listingInfo) {
-<<<<<<< HEAD
-        const images = collectListingImages(listingInfo);
-        if (images.length > 0) {
-          setPreviewImages((prev) => {
-            const combined = dedupeImageList([...prev, ...images]);
-            const unchanged = combined.length === prev.length && combined.every((value, index) => value === prev[index]);
-            if (unchanged) {
-              return prev;
-            }
-            setPreviewImageIndex((currentIndex) => {
-              if (combined.length === 0) {
-=======
         const { urls: images, containUrls } = collectListingImages(listingInfo);
         if (images.length > 0) {
           let combined: string[] = [];
@@ -2010,26 +1808,16 @@
             }
             setPreviewImageIndex((currentIndex) => {
               if (candidate.length === 0) {
->>>>>>> 62006306
                 return 0;
               }
               const safePrevIndex = prev.length > 0 ? Math.max(0, Math.min(currentIndex, prev.length - 1)) : 0;
               const currentImage = prev[safePrevIndex];
               if (currentImage) {
-<<<<<<< HEAD
-                const preservedIndex = combined.indexOf(currentImage);
-=======
                 const preservedIndex = candidate.indexOf(currentImage);
->>>>>>> 62006306
                 if (preservedIndex !== -1) {
                   return preservedIndex;
                 }
               }
-<<<<<<< HEAD
-              return Math.max(0, Math.min(currentIndex, combined.length - 1));
-            });
-            return combined;
-=======
               return Math.max(0, Math.min(currentIndex, candidate.length - 1));
             });
             combined = candidate;
@@ -2040,7 +1828,6 @@
               return new Set<string>();
             }
             return mergeContainHintSet(prev, combined, containUrls);
->>>>>>> 62006306
           });
           setPreviewError(null);
         }
@@ -2076,18 +1863,6 @@
         if (titleValue) {
           setPreviewTitle(titleValue);
         }
-<<<<<<< HEAD
-        const images = collectListingImages(listingInfo);
-        if (images.length > 0) {
-          setPreviewImages((prev) => {
-            const combined = dedupeImageList([...prev, ...images]);
-            const unchanged = combined.length === prev.length && combined.every((value, index) => value === prev[index]);
-            if (unchanged) {
-              return prev;
-            }
-            setPreviewImageIndex((currentIndex) => {
-              if (combined.length === 0) {
-=======
         const { urls: images, containUrls } = collectListingImages(listingInfo);
         if (images.length > 0) {
           let combined: string[] = [];
@@ -2100,26 +1875,16 @@
             }
             setPreviewImageIndex((currentIndex) => {
               if (candidate.length === 0) {
->>>>>>> 62006306
                 return 0;
               }
               const safePrevIndex = prev.length > 0 ? Math.max(0, Math.min(currentIndex, prev.length - 1)) : 0;
               const currentImage = prev[safePrevIndex];
               if (currentImage) {
-<<<<<<< HEAD
-                const preservedIndex = combined.indexOf(currentImage);
-=======
                 const preservedIndex = candidate.indexOf(currentImage);
->>>>>>> 62006306
                 if (preservedIndex !== -1) {
                   return preservedIndex;
                 }
               }
-<<<<<<< HEAD
-              return Math.max(0, Math.min(currentIndex, combined.length - 1));
-            });
-            return combined;
-=======
               return Math.max(0, Math.min(currentIndex, candidate.length - 1));
             });
             combined = candidate;
@@ -2130,7 +1895,6 @@
               return new Set<string>();
             }
             return mergeContainHintSet(prev, combined, containUrls);
->>>>>>> 62006306
           });
           setPreviewError(null);
         }
@@ -2145,16 +1909,11 @@
       <ListingDetailsModal
         open={detailsOpen}
         details={listingDetails}
-<<<<<<< HEAD
-=======
         keyFacts={listingKeyFacts}
->>>>>>> 62006306
         onClose={() => setDetailsOpen(false)}
         title={previewTitle}
         address={previewAddress}
       />
-<<<<<<< HEAD
-=======
       <FeedbackDialog
         open={feedbackOpen}
         category={feedbackCategory}
@@ -2169,15 +1928,11 @@
         onClose={handleFeedbackClose}
         onSubmit={handleFeedbackSubmit}
       />
->>>>>>> 62006306
       <section className="analysis-inputs">
         <ListingPreviewCard
           listingUrl={listingUrl}
           imageUrls={previewImages}
-<<<<<<< HEAD
-=======
           containHints={previewContainHints}
->>>>>>> 62006306
           currentIndex={safePreviewIndex}
           onNavigatePrevious={handlePreviewPrevious}
           onNavigateNext={handlePreviewNext}
@@ -2204,11 +1959,7 @@
             <ResourceLinkGroup
               pdfUrl={resourcePdfUrl}
               listingUrl={resourceListingUrl}
-<<<<<<< HEAD
-              detailsAvailable={Boolean(listingDetails && Object.keys(listingDetails).length > 0)}
-=======
               linkInfo={effectiveLinks}
->>>>>>> 62006306
               onShowDetails={() => setDetailsOpen(true)}
             />
           </div>
@@ -2397,49 +2148,6 @@
             </div>
 
             <div className="analysis-column analysis-column-prospectus">
-<<<<<<< HEAD
-              {prospectus ? (
-                <div className="prospectus-grid">
-                  <ProspectusCard
-                    title="🛑 TG3 (alvorlig)"
-                    badge={{ label: "Høy risiko", tone: "danger" }}
-                    items={prospectus.tg3 ?? []}
-                    empty="Ingen TG3-punkter funnet."
-                  />
-                  <ProspectusCard
-                    title="🛠️ Tiltak / bør pusses opp"
-                    items={prospectus.upgrades ?? []}
-                    empty="Ingen oppgraderingsforslag registrert."
-                  />
-                  <ProspectusCard
-                    title="⚠️ TG2"
-                    badge={{ label: "Middels risiko", tone: "warn" }}
-                    items={prospectus.tg2 ?? []}
-                    empty="Ingen TG2-punkter funnet."
-                  />
-                  <ProspectusCard
-                    title="👀 Vær oppmerksom på"
-                    items={prospectus.watchouts ?? []}
-                    empty="Ingen risikopunkter notert."
-                  />
-                  <ProspectusCard
-                    title="❓ Spørsmål til megler"
-                    items={(prospectus.questions ?? [])
-                      .map((question) => formatProspectusQuestion(question))
-                      .filter(Boolean)}
-                    empty="Ingen spørsmål generert."
-                    className="prospectus-card-span"
-                  />
-                </div>
-              ) : (
-                <div className="prospectus-empty">
-                  <p>Ingen salgsoppgave analysert ennå.</p>
-                  <p className="prospectus-empty-note">
-                    Last opp eller hent salgsoppgaven for å se risiko- og tiltaksvurderinger.
-                  </p>
-                </div>
-              )}
-=======
               <div className="prospectus-grid">
                 <ProspectusCard
                   title="⚠️ TG2"
@@ -2455,7 +2163,6 @@
                 />
                 <ProspectusLinkCard linkInfo={effectiveLinks} />
               </div>
->>>>>>> 62006306
             </div>
           </div>
         </section>
@@ -2489,10 +2196,7 @@
   listingTitle: string | null;
   listingAddress: string | null;
   imageUrls: string[];
-<<<<<<< HEAD
-=======
   containHints?: Set<string>;
->>>>>>> 62006306
   currentIndex: number;
   onNavigatePrevious: () => void;
   onNavigateNext: () => void;
@@ -2562,40 +2266,9 @@
   );
 }
 
-type ListingFieldConfig = {
-  label: string;
-  keys: string[];
-  format?: (value: unknown) => string | null;
-};
-
-const LISTING_DETAIL_FIELDS: ListingFieldConfig[] = [
-  { label: "Totalpris", keys: ["total_price", "pricing.total", "pricing.total_price"], format: formatCurrencyLabel },
-  { label: "Prisantydning", keys: ["asking_price", "pricing.asking_price", "price_asking"], format: formatCurrencyLabel },
-  { label: "Omkostninger", keys: ["costs", "pricing.costs", "omkostninger"], format: formatCurrencyLabel },
-  { label: "Felleskostnader", keys: ["hoa_month", "shared_costs_month", "felleskostnader_mnd"], format: formatCurrencyLabel },
-  { label: "Formuesverdi", keys: ["formuesverdi", "tax_value"], format: formatCurrencyLabel },
-  { label: "Boligtype", keys: ["property_type", "housing_type", "type"] },
-  { label: "Eierform", keys: ["ownership_type", "ownership", "ownership_form"] },
-  { label: "Soverom", keys: ["bedrooms", "bedroom_count"], format: formatIntegerLabel },
-  { label: "Rom", keys: ["rooms", "room_count"], format: formatIntegerLabel },
-  { label: "Primærrom", keys: ["primary_room", "primary_room_m2", "prom"], format: formatSquareMetres },
-  { label: "Bruksareal", keys: ["area_m2", "bra_m2", "usable_area", "bra"], format: formatSquareMetres },
-  { label: "Eksternt bruksareal", keys: ["external_bra_m2", "external_area"], format: formatSquareMetres },
-  { label: "Tomt", keys: ["plot_area", "plot_area_m2", "plot_m2"], format: formatSquareMetres },
-  { label: "Byggeår", keys: ["built_year", "construction_year", "year_built"], format: formatIntegerLabel },
-  { label: "Energimerking", keys: ["energy_label", "energy_rating", "energy"], format: formatEnergyLabel },
-];
-
 interface ResourceLinkGroupProps {
   pdfUrl: string | null;
   listingUrl: string | null;
-<<<<<<< HEAD
-  detailsAvailable: boolean;
-  onShowDetails: () => void;
-}
-
-function ResourceLinkGroup({ pdfUrl, listingUrl, detailsAvailable, onShowDetails }: ResourceLinkGroupProps) {
-=======
   linkInfo?: ProspectusLinks | null;
   onShowDetails: () => void;
 }
@@ -2676,7 +2349,6 @@
   const anchorTitle =
     linkInfo?.message ??
     (typeof linkInfo?.confidence === "number" ? `Konfidens ${Math.round(linkInfo.confidence * 100)}%` : undefined);
->>>>>>> 62006306
   return (
     <div className="resource-links" aria-label="Ressurser">
       {salgsoppgaveHref ? (
@@ -2705,43 +2377,23 @@
           Annonse
         </span>
       )}
-<<<<<<< HEAD
-      {detailsAvailable ? (
-        <button type="button" className="resource-chip" onClick={onShowDetails}>
-          Alle detaljer
-        </button>
-      ) : (
-        <span className="resource-chip disabled" aria-disabled="true">
-          Alle detaljer
-        </span>
-      )}
-=======
       <button type="button" className="resource-chip" onClick={onShowDetails} aria-haspopup="dialog">
         Nøkkeltall
       </button>
->>>>>>> 62006306
     </div>
   );
 }
 
 interface ListingDetailsModalProps {
   open: boolean;
-<<<<<<< HEAD
-  details: Record<string, unknown> | null;
-=======
   details: ListingDetailsDTO | null;
   keyFacts?: KeyFactRaw[];
->>>>>>> 62006306
   onClose: () => void;
   title: string | null;
   address: string | null;
 }
 
-<<<<<<< HEAD
-function ListingDetailsModal({ open, details, onClose, title, address }: ListingDetailsModalProps) {
-=======
 function ListingDetailsModal({ open, details, keyFacts, onClose, title, address }: ListingDetailsModalProps) {
->>>>>>> 62006306
   useEffect(() => {
     if (!open) {
       return;
@@ -2760,27 +2412,6 @@
     };
   }, [open, onClose]);
 
-<<<<<<< HEAD
-  const detailItems = useMemo(() => {
-    if (!open || !details) {
-      return [] as Array<{ label: string; value: string }>;
-    }
-    const record = details as Record<string, unknown>;
-    return LISTING_DETAIL_FIELDS.map((field) => {
-      for (const key of field.keys) {
-        const raw = getNestedValue(record, key);
-        if (raw === undefined || raw === null) {
-          continue;
-        }
-        const formatted = field.format ? field.format(raw) : formatPlainLabel(raw);
-        if (formatted) {
-          return { label: field.label, value: formatted };
-        }
-      }
-      return null;
-    }).filter(Boolean) as Array<{ label: string; value: string }>;
-  }, [details, open]);
-=======
   const facts = useMemo<KeyFactRaw[]>(() => {
     const source = keyFacts && keyFacts.length ? keyFacts : extractKeyFactsRaw(details);
     if (!source || !source.length) {
@@ -2820,17 +2451,12 @@
     });
     return decorated.map((entry) => entry.fact);
   }, [facts]);
->>>>>>> 62006306
 
   if (!open) {
     return null;
   }
 
-<<<<<<< HEAD
-  const heading = "Boligdetaljer";
-=======
   const heading = "Nøkkeltall";
->>>>>>> 62006306
   const subtitle = address || title;
 
   return (
@@ -2843,19 +2469,6 @@
           {heading}
         </h2>
         {subtitle ? <p className="listing-details-subtitle">{subtitle}</p> : null}
-<<<<<<< HEAD
-        {detailItems.length ? (
-          <div className="listing-details-grid">
-            {detailItems.map((item) => (
-              <div key={item.label} className="listing-details-item">
-                <span className="listing-details-item-label">{item.label}</span>
-                <span className="listing-details-item-value">{item.value}</span>
-              </div>
-            ))}
-          </div>
-        ) : (
-          <p className="listing-details-empty">Detaljer er ikke tilgjengelig for denne annonsen ennå.</p>
-=======
         {displayFacts.length ? (
           <div className="listing-details-grid">
             {displayFacts.map((fact, index) => {
@@ -3057,7 +2670,6 @@
               </div>
             </form>
           </>
->>>>>>> 62006306
         )}
       </div>
     </div>
@@ -3069,10 +2681,7 @@
   listingTitle,
   listingAddress,
   imageUrls,
-<<<<<<< HEAD
-=======
   containHints,
->>>>>>> 62006306
   currentIndex,
   onNavigatePrevious,
   onNavigateNext,
@@ -3089,18 +2698,12 @@
     if (!currentImage) {
       return false;
     }
-<<<<<<< HEAD
-    const lowered = currentImage.toLowerCase();
-    return /plan|plantegning|floor/.test(lowered);
-  }, [currentImage]);
-=======
     if (containHints?.has(currentImage)) {
       return true;
     }
     const normalised = normaliseImageUrlForContain(currentImage) ?? currentImage;
     return matchesFloorplanKeyword(normalised);
   }, [containHints, currentImage]);
->>>>>>> 62006306
   const heading = (() => {
     const trimmedAddress = listingAddress?.trim();
     if (trimmedAddress) {
@@ -3275,236 +2878,6 @@
   );
 }
 
-<<<<<<< HEAD
-function formatProspectusQuestion(raw: string): string {
-  const trimmed = raw.trim();
-  if (!trimmed) {
-    return "";
-  }
-
-  const stripped = stripOuterQuotes(trimmed);
-  const cleaned = stripped.replace(/^[•\-\s]+/, "").replace(/\s+/g, " ").trim();
-  if (!cleaned) {
-    return "";
-  }
-
-  const base = cleaned.replace(/[?!\.]+$/, "").trim();
-  if (!base) {
-    return "";
-  }
-
-  const lowerBase = base.toLowerCase();
-  const questionWords = /^(kan|har|hva|hvem|hvilke|hvilken|hvilket|hvordan|når|hvor|finnes|er|skal|bør|må|kommer|stemmer|vil|blir|får)\b/;
-  if (questionWords.test(lowerBase)) {
-    const question = ensureQuestionMark(cleaned);
-    return question ? wrapWithQuotes(capitaliseFirst(question)) : "";
-  }
-
-  const [primaryRaw, secondaryRaw] = base.split(/:\s*/, 2);
-  const primary = primaryRaw.trim();
-  const secondary = secondaryRaw?.trim() ?? "";
-  const primaryLower = primary.toLowerCase();
-  const secondaryLower = secondary.toLowerCase();
-  const primaryLcFirst = lowerCaseFirst(primary);
-  const secondaryLcFirst = lowerCaseFirst(secondary);
-
-  const combinedLower = `${primaryLower} ${secondaryLower}`.trim();
-
-  const hasCost = includesAny(combinedLower, [
-    "kostnad",
-    "kostnader",
-    "kostnadsram",
-    "pris",
-    "utgift",
-    "estimert",
-    "anslått",
-    "budsjett",
-    "totalpris",
-  ]);
-  const hasTimeline = includesAny(combinedLower, ["timing", "tidspunkt", "tidshorisont", "planlagt", "planlagte"]);
-  const hasWork = includesAny(combinedLower, ["oppgradering", "rehabilitering", "utskifting", "renovering", "tiltak"]);
-
-  let question: string;
-
-  if (secondary) {
-    if (primaryLower.includes("tilstandsrapport")) {
-      question = buildConditionReportQuestion(secondary);
-    } else if (includesAny(primaryLower, ["dokumentasjon", "fdv", "kvittering"])) {
-      question = `Kan du sende dokumentasjon på ${secondaryLcFirst}`;
-    } else if (hasCost) {
-      question = buildCostQuestion(secondaryLcFirst, primaryLower);
-    } else if (includesAny(primaryLower, ["avvik", "mangel", "mangler"])) {
-      question = `Finnes det ${secondaryLcFirst} relatert til ${primaryLcFirst}`;
-    } else if (hasWork) {
-      question = `Hva er status på ${secondaryLcFirst} knyttet til ${primaryLcFirst}`;
-    } else {
-      question = `Kan du avklare ${secondaryLcFirst} i ${primaryLcFirst}`;
-    }
-  } else {
-    if (includesAny(primaryLower, ["dokumentasjon", "fdv", "kvittering"])) {
-      question = `Kan du sende ${primaryLcFirst}`;
-    } else if (primaryLower.includes("tilstandsrapport")) {
-      question = `Kan du dele detaljer fra ${primaryLcFirst}`;
-    } else if (includesAny(primaryLower, ["alder", "tilstand", "tilstandsgrad", "levetid"])) {
-      question = `Hva er ${primaryLcFirst}`;
-    } else if (includesAny(primaryLower, ["avvik", "mangel", "mangler"])) {
-      question = `Finnes det ${primaryLcFirst}`;
-    } else if (hasCost) {
-      question = buildCostQuestion(primaryLcFirst, primaryLower);
-    } else if (hasTimeline || includesAny(primaryLower, ["planlagt", "planlagte", "planer"]) || hasWork) {
-      question = hasTimeline ? `Hva er tidshorisonten for ${primaryLcFirst}` : `Hva er status på ${primaryLcFirst}`;
-    } else if (includesAny(primaryLower, ["ansvar", "ansvarlig"])) {
-      question = `Hvem har ${primaryLcFirst}`;
-    } else {
-      question = `Kan du avklare ${primaryLcFirst}`;
-    }
-  }
-
-  const finalQuestion = question.trim();
-  if (!finalQuestion) {
-    return "";
-  }
-
-  return wrapWithQuotes(capitaliseFirst(ensureQuestionMark(finalQuestion)));
-}
-
-function lowerCaseFirst(value: string): string {
-  if (!value) {
-    return "";
-  }
-  return value.charAt(0).toLowerCase() + value.slice(1);
-}
-
-function capitaliseFirst(value: string): string {
-  if (!value) {
-    return "";
-  }
-  return value.charAt(0).toUpperCase() + value.slice(1);
-}
-
-function stripOuterQuotes(value: string): string {
-  return value.replace(/^["'“”«»]+/, "").replace(/["'“”«»]+$/, "");
-}
-
-function ensureQuestionMark(value: string): string {
-  const trimmed = value.trim();
-  if (!trimmed) {
-    return "";
-  }
-  return trimmed.endsWith("?") ? trimmed : `${trimmed}?`;
-}
-
-function wrapWithQuotes(value: string): string {
-  const trimmed = value.trim();
-  if (!trimmed) {
-    return "";
-  }
-  const alreadyWrapped = (trimmed.startsWith("\"") && trimmed.endsWith("\"")) || (trimmed.startsWith("«") && trimmed.endsWith("»"));
-  return alreadyWrapped ? trimmed : `"${trimmed}"`;
-}
-
-function includesAny(value: string, needles: string[]): boolean {
-  if (!value) {
-    return false;
-  }
-  return needles.some((needle) => value.includes(needle));
-}
-
-function buildConditionReportQuestion(secondary: string): string {
-  const trimmed = secondary.trim();
-  if (!trimmed) {
-    return "Kan du utdype funnene fra tilstandsrapporten";
-  }
-
-  const lower = trimmed.toLowerCase();
-  const hasTG3 = lower.includes("tg3");
-  const hasTG2 = lower.includes("tg2");
-  const hasCosts = includesAny(lower, ["kostnad", "kostnader", "kostnadsram", "pris", "utgift", "estimert", "anslått"]);
-  const hasMeasures = includesAny(lower, ["tiltak", "utbedring", "reparasjon", "rehabilitering", "oppgradering"]);
-
-  if (hasTG3 || hasTG2) {
-    let tgSubject = "";
-    if (hasTG3 && hasTG2) {
-      tgSubject = "TG3- og TG2-punktene";
-    } else if (hasTG3) {
-      tgSubject = "TG3-punktene";
-    } else if (hasTG2) {
-      tgSubject = "TG2-punktene";
-    }
-    if (hasCosts) {
-      return `Kan du beskrive ${tgSubject} og anslåtte utbedringskostnader`;
-    }
-    return `Kan du beskrive ${tgSubject} som er identifisert`;
-  }
-
-  const topic = extractQuestionTopic(trimmed);
-  const topicLcFirst = topic ? lowerCaseFirst(topic) : lowerCaseFirst(trimmed);
-  const topicLower = (topic || trimmed).toLowerCase();
-
-  if (hasCosts) {
-    return buildCostQuestion(topicLcFirst, topicLower);
-  }
-  if (hasMeasures) {
-    const target = topicLcFirst || "dette området";
-    return `Hvilke tiltak anbefaler du for ${target}`;
-  }
-
-  return `Kan du utdype ${topicLcFirst || lowerCaseFirst(trimmed)}`;
-}
-
-function extractQuestionTopic(phrase: string): string {
-  let result = phrase.trim();
-  result = result.replace(/^(detaljer|detaljene|oversikt|informasjon|info)\s+(om|for)\s+/i, "");
-  result = result.replace(/^(anbefalte|anbefalt|foreslåtte|mulige|planlagte|eventuelle)\s+tiltak\s+for\s+/i, "");
-  result = result.replace(/^tiltak\s+for\s+/i, "");
-  result = result.replace(/^(kostnader|kostnadsoverslag|kostnadsanslag|kostnadsramme|pris)\s+for\s+/i, "");
-  result = result.replace(/^(kontroll|tilsyn|vurdering|status)\s+av\s+/i, "");
-  result = result.replace(/^(kontroll|tilsyn|vurdering|status)\s+for\s+/i, "");
-  result = result.replace(/^(oppfølging|informasjon)\s+om\s+/i, "");
-  return result.trim();
-}
-
-function buildCostQuestion(subject: string, baseHint?: string): string {
-  const trimmed = subject.trim();
-  const base = (baseHint ?? subject).trim().toLowerCase();
-  if (!trimmed && !base) {
-    return "Hva er anslått kostnad";
-  }
-
-  const lowerSubject = trimmed.toLowerCase();
-  const costless = trimmed
-    .replace(/^(kostnadsrammen?|kostnadene?|kostnader|kostnaden|kostnad)\s*(for\s*)?/i, "")
-    .replace(/^(pris(en)?)\s*(for\s*)?/i, "")
-    .replace(/^(budsjett(et)?)\s*(for\s*)?/i, "")
-    .replace(/^(totalpris(en)?)\s*(for\s*)?/i, "")
-    .trim();
-  const rest = costless ? lowerCaseFirst(costless) : "";
-
-  if (base.startsWith("pris") || lowerSubject.startsWith("pris")) {
-    return rest ? `Hva er prisen for ${rest}` : "Hva er prisen";
-  }
-  if (base.startsWith("kostnadsram") || lowerSubject.startsWith("kostnadsram")) {
-    return rest ? `Hva er kostnadsrammen for ${rest}` : "Hva er kostnadsrammen";
-  }
-  if (base.startsWith("budsjett") || lowerSubject.startsWith("budsjett")) {
-    return rest ? `Hva er budsjettet for ${rest}` : "Hva er budsjettet";
-  }
-  if (base.startsWith("kostnad") || lowerSubject.startsWith("kostnad")) {
-    return rest ? `Hva er anslått kostnad for ${rest}` : "Hva er anslått kostnad";
-  }
-  if (base.startsWith("kostnader") || lowerSubject.startsWith("kostnader")) {
-    return rest ? `Hva er anslåtte kostnader for ${rest}` : "Hva er anslåtte kostnader";
-  }
-  if (base.startsWith("totalpris") || lowerSubject.startsWith("totalpris")) {
-    return rest ? `Hva er totalprisen for ${rest}` : "Hva er totalprisen";
-  }
-
-  if (rest) {
-    return `Hva er anslått kostnad for ${rest}`;
-  }
-
-  return "Hva er anslått kostnad";
-=======
 interface ProspectusLinkCardProps {
   linkInfo: ProspectusLinks | null;
 }
@@ -3540,7 +2913,6 @@
       {fallbackMessage ? <p className="prospectus-empty-note">{fallbackMessage}</p> : null}
     </div>
   );
->>>>>>> 62006306
 }
 
 function toStringArray(value: unknown, limit?: number): string[] {
