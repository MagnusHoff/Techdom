--- conflicted
+++ resolved
@@ -212,7 +212,6 @@
 def _ensure_lowercase_user_role_enum(sync_conn, inspector) -> None:
     """Normalise legacy uppercase enum labels and stored role values."""
 
-<<<<<<< HEAD
     enum_names = {enum.get("name") for enum in inspector.get_enums()}
 
     # Recover from a previous partial migration where the type temporarily
@@ -222,16 +221,6 @@
             sync_conn.execute(text("ALTER TYPE user_role_old RENAME TO user_role"))
         else:
             return
-=======
-    try:
-        next(
-            enum
-            for enum in inspector.get_enums()
-            if enum.get("name") == "user_role"
-        )
-    except (StopIteration, NotImplementedError):
-        return
->>>>>>> 36464a3a
 
     target_labels = {"user", "plus", "admin"}
 
@@ -250,24 +239,10 @@
     lowercased = {label.lower() for label in labels}
     all_lowercase = all(label == label.lower() for label in labels)
 
-<<<<<<< HEAD
     if lowercased != target_labels or not all_lowercase:
         _rebuild_user_role_enum(sync_conn)
     else:
         _normalize_user_roles(sync_conn)
-=======
-    # Rename legacy uppercase enum variants (USER -> user, etc.) when lowercase is missing.
-    for label in list(labels):
-        lowered = label.lower()
-        if label != lowered and lowered in target_labels and lowered not in labels:
-            safe_old = label.replace("'", "''")
-            safe_new = lowered.replace("'", "''")
-            sync_conn.execute(
-                text(
-                    f"ALTER TYPE user_role RENAME VALUE '{safe_old}' TO '{safe_new}'"
-                )
-            )
->>>>>>> 36464a3a
 
 
 def _quote_identifier(identifier: str) -> str:
@@ -307,7 +282,7 @@
         if not dependencies:
             sync_conn.execute(text(f"DROP TYPE {_quote_identifier(legacy_type_name)}"))
 
-    sync_conn.execute(text(f"ALTER TYPE user_role RENAME TO {legacy_type_name}"))
+    sync_conn.execute(text(f"ALTER TYPE user_role RENAME TO {_quote_identifier(legacy_type_name)}"))
     sync_conn.execute(
         text("CREATE TYPE user_role AS ENUM ('user', 'plus', 'admin')")
     )
@@ -317,8 +292,8 @@
             "SELECT table_schema, table_name, column_name "
             "FROM information_schema.columns "
             "WHERE udt_name = :name"
-        )
-    , {"name": legacy_type_name}
+        ),
+        {"name": legacy_type_name},
     ).fetchall()
 
     for schema, table, column in columns:
