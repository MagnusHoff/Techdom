--- conflicted
+++ resolved
@@ -170,19 +170,12 @@
 
     cutoff = datetime.now(timezone.utc) - _login_attempt_window()
     await session.execute(
-<<<<<<< HEAD
         delete(LoginAttempt)
         .where(
             LoginAttempt.email == normalized_email,
             LoginAttempt.attempted_at < cutoff,
         )
         .execution_options(synchronize_session=False)
-=======
-        delete(LoginAttempt).where(
-            LoginAttempt.email == normalized_email,
-            LoginAttempt.attempted_at < cutoff,
-        )
->>>>>>> 38e136c2
     )
     await session.commit()
 
@@ -445,7 +438,7 @@
     return user
 
 
-<<<<<<< HEAD
+
 async def set_user_password(
     session: AsyncSession,
     *,
@@ -478,8 +471,7 @@
     await session.commit()
 
 
-=======
->>>>>>> 38e136c2
+
 async def get_user_by_email(
     session: AsyncSession, *, email: str
 ) -> Optional[User]:
